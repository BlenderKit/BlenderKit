--- conflicted
+++ resolved
@@ -15,13 +15,8 @@
 bl_info = {
     'name': 'glTF 2.0 format',
     'author': 'Julien Duroure, Norbert Nopper, Urs Hanselmann, Moritz Becher, Benjamin Schmithüsen, Jim Eckerlein, and many external contributors',
-<<<<<<< HEAD
     "version": (1, 3, 12),
     'blender': (2, 90, 0),
-=======
-    "version": (1, 2, 75),
-    'blender': (2, 83, 9),
->>>>>>> 96fa4790
     'location': 'File > Import-Export',
     'description': 'Import-Export as glTF 2.0',
     'warning': '',
@@ -30,6 +25,7 @@
     'support': 'OFFICIAL',
     'category': 'Import-Export',
 }
+
 
 def get_version_string():
     return str(bl_info['version'][0]) + '.' + str(bl_info['version'][1]) + '.' + str(bl_info['version'][2])
@@ -565,10 +561,13 @@
         sfile = context.space_data
         operator = sfile.active_operator
 
-        layout.prop(operator, 'use_selection')
-        layout.prop(operator, 'export_extras')
-        layout.prop(operator, 'export_cameras')
-        layout.prop(operator, 'export_lights')
+        col = layout.column(heading = "Limit to", align = True)
+        col.prop(operator, 'use_selection')
+
+        col = layout.column(heading = "Data", align = True)
+        col.prop(operator, 'export_extras')
+        col.prop(operator, 'export_cameras')
+        col.prop(operator, 'export_lights')
 
 class GLTF_PT_export_transform(bpy.types.Panel):
     bl_space_type = 'FILE_BROWSER'
@@ -896,6 +895,9 @@
     def draw(self, context):
         layout = self.layout
 
+        layout.use_property_split = True
+        layout.use_property_decorate = False  # No animation.
+
         layout.prop(self, 'import_pack_images')
         layout.prop(self, 'import_shading')
         layout.prop(self, 'guess_original_bind_pose')
