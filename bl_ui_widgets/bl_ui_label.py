import blf
import bpy
import gpu

from typing import Tuple, Union

from gpu_extras.batch import batch_for_shader

from .bl_ui_widget import BL_UI_Widget, set_font_size


class BL_UI_Label(BL_UI_Widget):
    """A simple text label widget."""

    def __init__(self, x, y, width, height):
        super().__init__(x, y, width, height)
        self._set_background_corner_radius_default((4.0,))

        self._text_color = (1.0, 1.0, 1.0, 1.0)
        self._text = "Label"
        self._text_size = 16
        self._halign = "LEFT"
        self._valign = "TOP"
        # multiline
        self.multiline = False
        self.row_height = 20

        self.padding: Union[Tuple[float, float], float] = 0
        self.background = False

    @property
    def text_color(self):
        return self._text_color

    @text_color.setter
    def text_color(self, value):
        if value != self._text_color:
            bpy.context.region.tag_redraw()
        self._text_color = value

    @property
    def text(self):
        return self._text

    @text.setter
    def text(self, value):
        if value != self._text:
            bpy.context.region.tag_redraw()
        self._text = value

    @property
    def text_size(self):
        return self._text_size

    @text_size.setter
    def text_size(self, value):
        if value != self._text_size:
            bpy.context.region.tag_redraw()
        self._text_size = value

    def is_in_rect(self, x, y):
        return False

    def draw(self):
        if not self._is_visible or not self._text:
            return

        area_height = self.get_area_height()
        font_id = 1
<<<<<<< HEAD
        set_font_size(font_id, self._text_size)
=======
        if bpy.app.version < (4, 0, 0):
            blf.size(font_id, self._text_size, 72)
        else:
            blf.size(font_id, self._text_size)
        lines = self._text.split("\n") if self.multiline else [self._text]
        if not lines:
            return

        default_line_height = self.row_height if self.multiline else self._text_size
        line_metrics = []
        max_line_width = 0.0
        total_height = 0.0

        for line in lines:
            width, height = blf.dimensions(font_id, line)
            if height == 0:
                height = default_line_height
            line_height = (
                self.row_height if self.multiline else max(height, self._text_size)
            )
            if line_height == 0:
                line_height = default_line_height
            line_metrics.append((line, width, line_height))
            max_line_width = max(max_line_width, width)
            total_height += line_height

        if not line_metrics:
            return
>>>>>>> 629f2d6c

        textpos_y = area_height - self.y_screen - self.height

        x = self.x_screen
        y = textpos_y
        block_width, block_height = blf.dimensions(font_id, self._text)
        if self._halign == "RIGHT":
            x -= block_width
        elif self._halign == "CENTER":
            x -= block_width // 2
        if self._halign != "LEFT" and self._valign == "CENTER":
            y -= block_height // 2

        lines = self._text.split("\n") if self.multiline else [self._text]
        entries = []
        cursor_y = y
        for index, line in enumerate(lines):
            if index > 0:
                cursor_y -= self.row_height
            width, height = blf.dimensions(font_id, line)
            if self.multiline and height == 0:
                height = self.row_height
            elif height == 0:
                height = self._text_size
            entries.append(
                {
                    "text": line,
                    "x": x,
                    "y": cursor_y,
                    "width": width,
                    "height": height,
                }
            )

        if not entries:
            return

        min_x = min(item["x"] for item in entries)
        max_x = max(item["x"] + item["width"] for item in entries)
        min_y = min(item["y"] for item in entries)
        max_y = max(item["y"] + item["height"] for item in entries)
        content_width = max(0.0, max_x - min_x)
        content_height = max(0.0, max_y - min_y)

        self.draw_background_rect(
            min_x,
            min_y,
            content_width,
            content_height,
            self._text_color,
        )

        r, g, b, a = self._text_color
        for item in entries:
            if not item["text"]:
                continue
            blf.position(font_id, item["x"], item["y"], 0)
            blf.color(font_id, r, g, b, a)
            blf.draw(font_id, item["text"])

        if content_width > 0:
            strike_y = min_y + content_height * 0.5
            self.draw_strikethrough(
                min_x,
                max_x,
                strike_y,
                self._text_color,
            )


class BL_UI_DuoLabel(BL_UI_Widget):
    """A label with two text fields, A and B."""

    def __init__(self, x, y, width, height):
        super().__init__(x, y, width, height)
        self._set_background_corner_radius_default((4.0,))

        self._text_a_color = (1.0, 1.0, 1.0, 1.0)
        self._text_a = "Label"

        self._text_b_color = (1.0, 1.0, 1.0, 1.0)
        self._text_b = ""

        self._text_size = 16
        self._halign = "LEFT"
        self._valign = "TOP"
        # multiline
        self.multiline = False
        self.row_height = 20
        self.strikethrough_a = False
        self.strikethrough_b = False
        self.segment_backgrounds = False
        self.segment_background_padding = None
        self.segment_background_color_a = None
        self.segment_background_color_b = None
        self.segment_background_gap = 0.0
        self.segment_spacing = 4.0
        self.segment_background_extra_top = 0.0
        self.segment_background_extra_bottom = 1.5

    @property
    def text_a_color(self):
        return self._text_a_color

    @text_a_color.setter
    def text_a_color(self, value):
        if value != self._text_a_color:
            bpy.context.region.tag_redraw()
        self._text_a_color = value

    @property
    def text_a(self):
        return self._text_a

    @text_a.setter
    def text_a(self, value):
        if value != self._text_a:
            bpy.context.region.tag_redraw()
        self._text_a = value

    @property
    def text_b_color(self):
        return self._text_b_color

    @text_b_color.setter
    def text_b_color(self, value):
        if value != self._text_b_color:
            bpy.context.region.tag_redraw()
        self._text_b_color = value

    @property
    def text_b(self):
        return self._text_b

    @text_b.setter
    def text_b(self, value):
        if value != self._text_b:
            bpy.context.region.tag_redraw()
        self._text_b = value

    @property
    def text_size(self):
        return self._text_size

    @text_size.setter
    def text_size(self, value):
        if value != self._text_size:
            bpy.context.region.tag_redraw()
        self._text_size = value

    def is_in_rect(self, x, y):
        return False

    def draw(self):
        if not self._is_visible:
            return

        area_height = self.get_area_height()

        font_id = 1
        set_font_size(font_id, self._text_size)

        textpos_y = area_height - self.y_screen - self.height

        cursor_x = self.x_screen
        spacing = max(0.0, float(self.segment_spacing))
        blocks = [
            (
                self._text_a,
                self._text_a_color,
                self.strikethrough_a,
                self.segment_background_color_a,
            ),
            (
                self._text_b,
                self._text_b_color,
                self.strikethrough_b,
                self.segment_background_color_b,
            ),
        ]
        segments = []
        for text, color, strike_flag, background_color in blocks:
            if not text:
                continue

            set_font_size(font_id, self._text_size)
            width, height = blf.dimensions(font_id, text)
            scaled_size = self._text_size
            scaled = False
            if self.width > 0:
                if self._halign == "LEFT":
                    available_width = max(1, self.x_screen + self.width - cursor_x)
                else:
                    available_width = self.width
                if width > available_width and width > 0:
                    scale = available_width / width
                    scaled_size = max(8, int(self._text_size * scale))
                    if scaled_size < self._text_size:
                        set_font_size(font_id, scaled_size)
                        width, height = blf.dimensions(font_id, text)
                        scaled = True

            x = cursor_x if self._halign == "LEFT" else self.x_screen
            y = textpos_y
            if self._halign != "LEFT":
                if self._halign == "RIGHT":
                    x -= width
                elif self._halign == "CENTER":
                    x -= width // 2
            if self._valign == "CENTER":
                y -= height // 2
<<<<<<< HEAD

            if not self.multiline:
                lines = [
                    {
                        "text": text,
                        "x": x,
                        "y": y,
                        "width": width,
                        "height": height or self._text_size,
                        "font_size": scaled_size,
                    }
                ]
            else:
                lines = []
                current_y = y
                split_lines = text.split("\n")
                for index, line in enumerate(split_lines):
                    if index > 0:
                        current_y -= self.row_height
                    line_width, line_height = blf.dimensions(font_id, line)
                    if line_height == 0:
                        line_height = self.row_height
                    lines.append(
                        {
                            "text": line,
                            "x": x,
                            "y": current_y,
                            "width": line_width,
                            "height": line_height,
                            "font_size": scaled_size,
                        }
                    )
                width = max((line["width"] for line in lines), default=width)
                height = max(len(lines) * self.row_height, height)

            if lines:
                seg_min_x = min(line["x"] for line in lines)
                seg_max_x = max(line["x"] + line["width"] for line in lines)
                seg_min_y = min(line["y"] for line in lines)
                seg_max_y = max(line["y"] + line["height"] for line in lines)
                bounds = {
                    "min_x": seg_min_x,
                    "max_x": seg_max_x,
                    "min_y": seg_min_y,
                    "max_y": seg_max_y,
                }
            else:
                bounds = None

            segments.append(
                {
                    "lines": lines,
                    "color": color,
                    "strikethrough": strike_flag,
                    "bounds": bounds,
                    "background_color": background_color,
                }
            )

            if self._halign == "LEFT" and bounds:
                cursor_x = bounds["max_x"] + spacing

            if scaled:
                set_font_size(font_id, self._text_size)

        if not segments:
            return

        all_lines = [line for segment in segments for line in segment["lines"]]
        if not all_lines:
            return

        min_x = min(line["x"] for line in all_lines)
        max_x = max(line["x"] + line["width"] for line in all_lines)
        min_y = min(line["y"] for line in all_lines)
        max_y = max(line["y"] + line["height"] for line in all_lines)
        content_width = max(0.0, max_x - min_x)
        content_height = max(0.0, max_y - min_y)

        if self.segment_backgrounds:
            pad_source = (
                self.segment_background_padding
                if self.segment_background_padding is not None
                else self.background_padding
            )
            if isinstance(pad_source, (list, tuple)):
                base_pad_x = float(pad_source[0])
                base_pad_y = (
                    float(pad_source[1])
                    if len(pad_source) > 1
                    else float(pad_source[0])
                )
            else:
                base_pad_x = base_pad_y = float(pad_source)

            bounded_segments = [seg for seg in segments if seg.get("bounds")]
            total_bounded = len(bounded_segments)
            desired_gap = max(0.0, float(self.segment_background_gap))
            spacing = max(0.0, float(self.segment_spacing))
            interior_pad = max(0.0, (spacing - desired_gap) * 0.5)
            extra_top = max(0.0, float(self.segment_background_extra_top))
            extra_bottom = max(0.0, float(self.segment_background_extra_bottom))

            def coerce_corner_radii(value):
                if isinstance(value, (tuple, list)):
                    values = list(value)
                else:
                    values = [value]
                if not values:
                    values = [0.0]
                if len(values) == 1:
                    values = values * 4
                elif len(values) == 2:
                    values = [values[0], values[1], values[1], values[0]]
                elif len(values) < 4:
                    values = values + [values[-1]] * (4 - len(values))
                return tuple(values[:4])

            base_corner_radii = coerce_corner_radii(self.background_corner_radius)

            for idx, segment in enumerate(bounded_segments):
                bounds = segment.get("bounds")
                if not bounds:
                    continue
                seg_width = max(0.0, bounds["max_x"] - bounds["min_x"])
                seg_height = max(0.0, bounds["max_y"] - bounds["min_y"])
                if seg_width <= 0 or seg_height <= 0:
                    continue

                pad_left = base_pad_x if idx == 0 else interior_pad
                pad_right = base_pad_x if idx == total_bounded - 1 else interior_pad

                if total_bounded > 1:
                    left_edge = idx == 0
                    right_edge = idx == total_bounded - 1
                    corner_override = (
                        base_corner_radii[0] if left_edge else 0.0,
                        base_corner_radii[1] if right_edge else 0.0,
                        base_corner_radii[2] if right_edge else 0.0,
                        base_corner_radii[3] if left_edge else 0.0,
                    )
                else:
                    corner_override = None

                padding_override = (
                    pad_left,
                    pad_right,
                    base_pad_y + extra_bottom,
                    base_pad_y + extra_top,
                )
                self.draw_background_rect(
                    bounds["min_x"],
                    bounds["min_y"],
                    seg_width,
                    seg_height,
                    segment.get("background_color") or segment["color"],
                    force=True,
                    padding_override=padding_override,
                    corner_radius_override=corner_override,
                )

        background_drawn = False
        if not self.segment_backgrounds:
            base_color = segments[0]["color"] if segments else self._text_a_color
            self.draw_background_rect(
                min_x,
                min_y,
                content_width,
                content_height,
                base_color,
            )
            background_drawn = True

        for segment in segments:
            r, g, b, a = segment["color"]
            for line in segment["lines"]:
                if not line["text"]:
                    continue
                set_font_size(font_id, line.get("font_size", self._text_size))
                blf.position(font_id, line["x"], line["y"], 0)
                blf.color(font_id, r, g, b, a)
                blf.draw(font_id, line["text"])
        set_font_size(font_id, self._text_size)

        for segment in segments:
            if not segment.get("strikethrough"):
                continue
            bounds = segment.get("bounds")
            if not bounds:
                continue
            segment_min_x = bounds["min_x"]
            segment_max_x = bounds["max_x"]
            if segment_max_x <= segment_min_x:
                continue
            strike_y = bounds["min_y"] + (bounds["max_y"] - bounds["min_y"]) * 0.5
            self.draw_strikethrough(
                segment_min_x,
                segment_max_x,
                strike_y,
                segment["color"],
                force=True,
            )

        if content_width > 0 and background_drawn:
            strike_color = segments[0]["color"]
            strike_y = min_y + content_height * 0.5
            self.draw_strikethrough(
                min_x,
                max_x,
                strike_y,
                strike_color,
            )
=======
            # bottom could be here but there's no reason for it

        first_line_height = line_metrics[0][2]

        if self.background and (max_line_width > 0 or total_height > 0):
            pad_x, pad_y = self._padding_tuple()
            text_top = y + first_line_height
            text_bottom = text_top - total_height
            left = x - pad_x
            right = x + max_line_width + pad_x
            top = text_top + pad_y
            bottom = text_bottom - pad_y
            self._draw_background_rect(left, right, bottom, top)

        current_y = y
        if not self.multiline:
            blf.position(font_id, x, current_y, 0)
            blf.color(font_id, r, g, b, a)
            blf.draw(font_id, self._text)
        else:
            for line, _, line_height in line_metrics:
                blf.position(font_id, x, current_y, 0)
                blf.color(font_id, r, g, b, a)
                blf.draw(font_id, line)
                current_y -= line_height

    def _padding_tuple(self) -> Tuple[float, float]:
        pad = self.padding
        if isinstance(pad, (list, tuple)):
            if len(pad) == 0:
                return (0.0, 0.0)
            if len(pad) == 1:
                value = float(pad[0])
                return (value, value)
            return (float(pad[0]), float(pad[1]))
        value = float(pad)
        return (value, value)

    def _draw_background_rect(self, left, right, bottom, top):
        vertices = (
            (left, top),
            (left, bottom),
            (right, bottom),
            (right, top),
        )
        indices = ((0, 1, 2), (0, 2, 3))
        gpu.state.blend_set("ALPHA")
        self.shader.bind()
        self.shader.uniform_float("color", self._bg_color)
        batch = batch_for_shader(
            self.shader, "TRIS", {"pos": vertices}, indices=indices
        )
        batch.draw(self.shader)
>>>>>>> 629f2d6c
<|MERGE_RESOLUTION|>--- conflicted
+++ resolved
@@ -67,38 +67,7 @@
 
         area_height = self.get_area_height()
         font_id = 1
-<<<<<<< HEAD
         set_font_size(font_id, self._text_size)
-=======
-        if bpy.app.version < (4, 0, 0):
-            blf.size(font_id, self._text_size, 72)
-        else:
-            blf.size(font_id, self._text_size)
-        lines = self._text.split("\n") if self.multiline else [self._text]
-        if not lines:
-            return
-
-        default_line_height = self.row_height if self.multiline else self._text_size
-        line_metrics = []
-        max_line_width = 0.0
-        total_height = 0.0
-
-        for line in lines:
-            width, height = blf.dimensions(font_id, line)
-            if height == 0:
-                height = default_line_height
-            line_height = (
-                self.row_height if self.multiline else max(height, self._text_size)
-            )
-            if line_height == 0:
-                line_height = default_line_height
-            line_metrics.append((line, width, line_height))
-            max_line_width = max(max_line_width, width)
-            total_height += line_height
-
-        if not line_metrics:
-            return
->>>>>>> 629f2d6c
 
         textpos_y = area_height - self.y_screen - self.height
 
@@ -310,7 +279,6 @@
                     x -= width // 2
             if self._valign == "CENTER":
                 y -= height // 2
-<<<<<<< HEAD
 
             if not self.multiline:
                 lines = [
@@ -522,59 +490,4 @@
                 max_x,
                 strike_y,
                 strike_color,
-            )
-=======
-            # bottom could be here but there's no reason for it
-
-        first_line_height = line_metrics[0][2]
-
-        if self.background and (max_line_width > 0 or total_height > 0):
-            pad_x, pad_y = self._padding_tuple()
-            text_top = y + first_line_height
-            text_bottom = text_top - total_height
-            left = x - pad_x
-            right = x + max_line_width + pad_x
-            top = text_top + pad_y
-            bottom = text_bottom - pad_y
-            self._draw_background_rect(left, right, bottom, top)
-
-        current_y = y
-        if not self.multiline:
-            blf.position(font_id, x, current_y, 0)
-            blf.color(font_id, r, g, b, a)
-            blf.draw(font_id, self._text)
-        else:
-            for line, _, line_height in line_metrics:
-                blf.position(font_id, x, current_y, 0)
-                blf.color(font_id, r, g, b, a)
-                blf.draw(font_id, line)
-                current_y -= line_height
-
-    def _padding_tuple(self) -> Tuple[float, float]:
-        pad = self.padding
-        if isinstance(pad, (list, tuple)):
-            if len(pad) == 0:
-                return (0.0, 0.0)
-            if len(pad) == 1:
-                value = float(pad[0])
-                return (value, value)
-            return (float(pad[0]), float(pad[1]))
-        value = float(pad)
-        return (value, value)
-
-    def _draw_background_rect(self, left, right, bottom, top):
-        vertices = (
-            (left, top),
-            (left, bottom),
-            (right, bottom),
-            (right, top),
-        )
-        indices = ((0, 1, 2), (0, 2, 3))
-        gpu.state.blend_set("ALPHA")
-        self.shader.bind()
-        self.shader.uniform_float("color", self._bg_color)
-        batch = batch_for_shader(
-            self.shader, "TRIS", {"pos": vertices}, indices=indices
-        )
-        batch.draw(self.shader)
->>>>>>> 629f2d6c
+            )