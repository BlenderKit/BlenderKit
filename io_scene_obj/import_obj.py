# ##### BEGIN GPL LICENSE BLOCK #####
#
#  This program is free software; you can redistribute it and/or
#  modify it under the terms of the GNU General Public License
#  as published by the Free Software Foundation; either version 2
#  of the License, or (at your option) any later version.
#
#  This program is distributed in the hope that it will be useful,
#  but WITHOUT ANY WARRANTY; without even the implied warranty of
#  MERCHANTABILITY or FITNESS FOR A PARTICULAR PURPOSE.  See the
#  GNU General Public License for more details.
#
#  You should have received a copy of the GNU General Public License
#  along with this program; if not, write to the Free Software Foundation,
#  Inc., 51 Franklin Street, Fifth Floor, Boston, MA 02110-1301, USA.
#
# ##### END GPL LICENSE BLOCK #####

# <pep8 compliant>

# Script copyright (C) Campbell Barton
# Contributors: Campbell Barton, Jiri Hnidek, Paolo Ciccone

"""
This script imports a Wavefront OBJ files to Blender.

Usage:
Run this script from "File->Import" menu and then load the desired OBJ file.
Note, This loads mesh objects and materials only, nurbs and curves are not supported.

http://wiki.blender.org/index.php/Scripts/Manual/Import/wavefront_obj
"""

import array
import os
import time
import bpy
import mathutils
from bpy_extras.io_utils import unpack_list
from bpy_extras.image_utils import load_image

from progress_report import ProgressReport, ProgressReportSubstep


def line_value(line_split):
    """
    Returns 1 string representing the value for this line
    None will be returned if theres only 1 word
    """
    length = len(line_split)
    if length == 1:
        return None

    elif length == 2:
        return line_split[1]

    elif length > 2:
        return b' '.join(line_split[1:])


def obj_image_load(context_imagepath_map, line, DIR, recursive, relpath):
    """
    Mainly uses comprehensiveImageLoad
    But we try all space-separated items from current line when file is not found with last one
    (users keep generating/using image files with spaces in a format that does not support them, sigh...)
    Also tries to replace '_' with ' ' for Max's exporter replaces spaces with underscores.
    """
    filepath_parts = line.split(b' ')
    image = None
    for i in range(-1, -len(filepath_parts), -1):
        imagepath = os.fsdecode(b" ".join(filepath_parts[i:]))
        image = context_imagepath_map.get(imagepath, ...)
        if image is ...:
            image = load_image(imagepath, DIR, recursive=recursive, relpath=relpath)
            if image is None and "_" in imagepath:
                image = load_image(imagepath.replace("_", " "), DIR, recursive=recursive, relpath=relpath)
            if image is not None:
                context_imagepath_map[imagepath] = image
                break;

    if image is None:
        imagepath = os.fsdecode(filepath_parts[-1])
        image = load_image(imagepath, DIR, recursive=recursive, place_holder=True, relpath=relpath)
        context_imagepath_map[imagepath] = image

    return image


def create_materials(filepath, relpath,
                     material_libs, unique_materials,
                     use_image_search, float_func):
    """
    Create all the used materials in this obj,
    assign colors and images to the materials from all referenced material libs
    """
    DIR = os.path.dirname(filepath)
    context_material_vars = set()

    # Don't load the same image multiple times
    context_imagepath_map = {}

    nodal_material_wrap_map = {}

    def load_material_image(blender_material, mat_wrap, context_material_name, img_data, line, type):
        """
        Set textures defined in .mtl file.
        """
        map_options = {}

        curr_token = []
        for token in img_data[:-1]:
            if token.startswith(b'-') and token[1:].isalpha():
                if curr_token:
                    map_options[curr_token[0]] = curr_token[1:]
                curr_token[:] = []
            curr_token.append(token)
        if curr_token:
            map_options[curr_token[0]] = curr_token[1:]

        # Absolute path - c:\.. etc would work here
        image = obj_image_load(context_imagepath_map, line, DIR, use_image_search, relpath)

        map_offset = map_options.get(b'-o')
        map_scale = map_options.get(b'-s')

        def _generic_tex_set(nodetex, image, texcoords, translation, scale):
            nodetex.image = image
            nodetex.texcoords = texcoords
            if translation is not None:
                nodetex.translation = translation
            if scale is not None:
                nodetex.scale = scale

        # Adds textures for materials (rendering)
        if type == 'Kd':
            _generic_tex_set(mat_wrap.diffuse_texture, image, 'UV', map_offset, map_scale)

        elif type == 'Ka':
            # XXX Not supported?
            print("WARNING, currently unsupported ambient texture, skipped.")

        elif type == 'Ks':
            _generic_tex_set(mat_wrap.specular_texture, image, 'UV', map_offset, map_scale)

        elif type == 'Ke':
            # XXX Not supported?
            print("WARNING, currently unsupported emit texture, skipped.")

        elif type == 'Bump':
            bump_mult = map_options.get(b'-bm')
<<<<<<< HEAD
            bump_mult = float(bump_mult[0]) if (bump_mult is not None and len(bump_mult) > 1) else 1.0
            mat_wrap.normalmap_strength_set(bump_mult)
=======
            bump_mult = float(bump_mult[0]) if (bump_mult and len(bump_mult[0]) > 1) else 1.0
>>>>>>> 6d62e07f

            _generic_tex_set(mat_wrap.normalmap_texture, image, 'UV', map_offset, map_scale)

        elif type == 'D':
            _generic_tex_set(mat_wrap.transmission_texture, image, 'UV', map_offset, map_scale)

        elif type == 'disp':
            # XXX Not supported?
            print("WARNING, currently unsupported displacement texture, skipped.")
            # ~ mat_wrap.bump_image_set(image)
            # ~ mat_wrap.bump_mapping_set(coords='UV', translation=map_offset, scale=map_scale)

        elif type == 'refl':
            map_type = map_options.get(b'-type')
            if map_type and map_type != [b'sphere']:
                print("WARNING, unsupported reflection type '%s', defaulting to 'sphere'"
                      "" % ' '.join(i.decode() for i in map_type))

            _generic_tex_set(mat_wrap.diffuse_texture, image, 'Reflection', map_offset, map_scale)
            mat_wrap.diffuse_texture.projection = 'SPHERE'

        else:
            raise Exception("invalid type %r" % type)

    # Add an MTL with the same name as the obj if no MTLs are spesified.
    temp_mtl = os.path.splitext((os.path.basename(filepath)))[0] + ".mtl"

    if os.path.exists(os.path.join(DIR, temp_mtl)):
        material_libs.add(temp_mtl)
    del temp_mtl

    # Create new materials
    for name in unique_materials:  # .keys()
        if name is not None:
            ma = unique_materials[name] = bpy.data.materials.new(name.decode('utf-8', "replace"))
            from bpy_extras import node_shader_utils
            ma_wrap = node_shader_utils.PrincipledBSDFWrapper(ma, is_readonly=False)
            nodal_material_wrap_map[ma] = ma_wrap
            ma_wrap.use_nodes = True

    for libname in sorted(material_libs):
        # print(libname)
        mtlpath = os.path.join(DIR, libname)
        if not os.path.exists(mtlpath):
            print("\tMaterial not found MTL: %r" % mtlpath)
        else:
            # Note: with modern Principled BSDF shader, things like ambient, raytrace or fresnel are always 'ON'
            # (i.e. automatically controlled by other parameters).
            do_highlight = False
            do_reflection = False
            do_transparency = False
            do_glass = False
            spec_colors = [0.0, 0.0, 0.0]
            emit_colors = [0.0, 0.0, 0.0]

            # print('\t\tloading mtl: %e' % mtlpath)
            context_material = None
            context_mat_wrap = None
            mtl = open(mtlpath, 'rb')
            for line in mtl:  # .readlines():
                line = line.strip()
                if not line or line.startswith(b'#'):
                    continue

                line_split = line.split()
                line_id = line_split[0].lower()

                if line_id == b'newmtl':
                    # Finalize previous mat, if any.
                    if context_material:
                        if "specular" in context_material_vars:
                            # XXX This is highly approximated, not sure whether we can do better...
                            # TODO: Find a way to guesstimate best value from diffuse color...
                            # IDEA: Use standard deviation of both spec and diff colors (i.e. how far away they are
                            #       from some grey), and apply the the proportion between those two as tint factor?
                            # ~ spec = sum(spec_color) / 3.0
                            # ~ spec_var = math.sqrt(sum((c - spec) ** 2 for c in spec_color) / 3.0)
                            # ~ diff = sum(context_mat_wrap.diffuse_color[:3]) / 3.0
                            # ~ diff_var = math.sqrt(sum((c - diff) ** 2 for c in context_mat_wrap.diffuse_color[:3]) / 3.0)
                            # ~ tint = min(1.0, spec_var / diff_var)
                            context_mat_wrap.specular = spec
                            context_mat_wrap.specular_tint = 0.0
                            if "roughness" not in context_material_vars:
                                context_mat_wrap.roughness = 0.0

                        
                        emit_value = sum(emit_colors) / 3.0
                        if emit_value > 1e-6:
                            print("WARNING, emit value unsupported by Principled BSDF shader, skipped.")
                            # We have to adapt it to diffuse color too...
                            emit_value /= sum(context_material.diffuse_color) / 3.0
                        # ~ context_material.emit = emit_value

                        # FIXME, how else to use this?
                        if do_highlight:
                            if "specular" not in context_material_vars:
                                context_mat_wrap.specular = 1.0
                            if "roughness" not in context_material_vars:
                                context_mat_wrap.roughness = 0.0
                        else:
                            if "specular" not in context_material_vars:
                                context_mat_wrap.specular = 0.0
                            if "roughness" not in context_material_vars:
                                context_mat_wrap.roughness = 1.0

                        if do_reflection:
                            if "metallic" not in context_material_vars:
                                context_mat_wrap.metallic = 1.0

                        if do_transparency:
                            if "ior" not in context_material_vars:
                                context_mat_wrap.ior = 1.0
                            if "transmission" not in context_material_vars:
                                context_mat_wrap.transmission = 1.0
                            # EEVEE only
                            context_material.blend_method = 'BLEND'

                        if do_glass:
                            if "ior" not in context_material_vars:
                                context_mat_wrap.ior = 1.5

                    context_material_name = line_value(line_split)
                    context_material = unique_materials.get(context_material_name)
                    if context_material is not None:
                        context_mat_wrap = nodal_material_wrap_map[context_material]
                    context_material_vars.clear()

                    spec_colors = [0.0, 0.0, 0.0]
                    emit_colors[:] = [0.0, 0.0, 0.0]
                    do_highlight = False
                    do_reflection = False
                    do_transparency = False
                    do_glass = False


                elif context_material:
                    # we need to make a material to assign properties to it.
                    if line_id == b'ka':
                        refl = (float_func(line_split[1]) + float_func(line_split[2]) + float_func(line_split[3])) / 3.0
                        context_mat_wrap.metallic = refl
                        context_material_vars.add("metallic")
                    elif line_id == b'kd':
                        col = (float_func(line_split[1]), float_func(line_split[2]), float_func(line_split[3]))
                        context_mat_wrap.diffuse_color[:3] = col
                    elif line_id == b'ks':
                        spec_color = (float_func(line_split[1]) + float_func(line_split[2]) + float_func(line_split[3]))
                        context_material_vars.add("specular")
                    elif line_id == b'ke':
                        # We cannot set context_material.emit right now, we need final diffuse color as well for this.
                        # XXX Unsuported currently
                        emit_colors[:] = [
                            float_func(line_split[1]), float_func(line_split[2]), float_func(line_split[3])]
                    elif line_id == b'ns':
                        # XXX Basic linear conversion, what would be best-matching formula here?
                        context_mat_wrap.roughness = 1.0 - (float_func(line_split[1]) / 1000)
                        context_material_vars.add("roughness")
                    elif line_id == b'ni':  # Refraction index (between 0.001 and 10).
                        context_mat_wrap.ior = float_func(line_split[1])
                        context_material_vars.add("ior")
                    elif line_id == b'd':  # dissolve (transparency)
                        context_mat_wrap.transmission = 1.0 - float_func(line_split[1])
                        context_material_vars.add("transmission")
                    elif line_id == b'tr':  # translucency
                        print("WARNING, currently unsupported 'tr' translucency option, skipped.")
                    elif line_id == b'tf':
                        # rgb, filter color, blender has no support for this.
                        print("WARNING, currently unsupported 'tf' filter color option, skipped.")
                    elif line_id == b'illum':
                        illum = int(line_split[1])

                        # inline comments are from the spec, v4.2
                        if illum == 0:
                            # Color on and Ambient off
                            print("WARNING, Principled BSDF shader does not support illumination 0 mode "
                                  "(colors with no ambient), skipped.")
                        elif illum == 1:
                            # Color on and Ambient on
                            pass
                        elif illum == 2:
                            # Highlight on
                            do_highlight = True
                        elif illum == 3:
                            # Reflection on and Ray trace on
                            do_reflection = True
                        elif illum == 4:
                            # Transparency: Glass on
                            # Reflection: Ray trace on
                            do_transparency = True
                            do_reflection = True
                            do_glass = True
                        elif illum == 5:
                            # Reflection: Fresnel on and Ray trace on
                            do_reflection = True
                        elif illum == 6:
                            # Transparency: Refraction on
                            # Reflection: Fresnel off and Ray trace on
                            do_transparency = True
                            do_reflection = True
                        elif illum == 7:
                            # Transparency: Refraction on
                            # Reflection: Fresnel on and Ray trace on
                            do_transparency = True
                            do_reflection = True
                        elif illum == 8:
                            # Reflection on and Ray trace off
                            do_reflection = True
                        elif illum == 9:
                            # Transparency: Glass on
                            # Reflection: Ray trace off
                            do_transparency = True
                            do_reflection = False
                            do_glass = True
                        elif illum == 10:
                            # Casts shadows onto invisible surfaces
                            print("WARNING, Principled BSDF shader does not support illumination 10 mode "
                                  "(cast shadows on invisible surfaces), skipped.")
                            pass

                    elif line_id == b'map_ka':
                        img_data = line.split()[1:]
                        if img_data:
                            load_material_image(context_material, context_mat_wrap,
                                                context_material_name, img_data, line, 'Ka')
                    elif line_id == b'map_ks':
                        img_data = line.split()[1:]
                        if img_data:
                            load_material_image(context_material, context_mat_wrap,
                                                context_material_name, img_data, line, 'Ks')
                    elif line_id == b'map_kd':
                        img_data = line.split()[1:]
                        if img_data:
                            load_material_image(context_material, context_mat_wrap,
                                                context_material_name, img_data, line, 'Kd')
                    elif line_id == b'map_ke':
                        img_data = line.split()[1:]
                        if img_data:
                            load_material_image(context_material, context_mat_wrap,
                                                context_material_name, img_data, line, 'Ke')
                    elif line_id in {b'map_bump', b'bump'}:  # 'bump' is incorrect but some files use it.
                        img_data = line.split()[1:]
                        if img_data:
                            load_material_image(context_material, context_mat_wrap,
                                                context_material_name, img_data, line, 'Bump')
                    elif line_id in {b'map_d', b'map_tr'}:  # Alpha map - Dissolve
                        img_data = line.split()[1:]
                        if img_data:
                            load_material_image(context_material, context_mat_wrap,
                                                context_material_name, img_data, line, 'D')

                    elif line_id in {b'map_disp', b'disp'}:  # displacementmap
                        img_data = line.split()[1:]
                        if img_data:
                            load_material_image(context_material, context_mat_wrap,
                                                context_material_name, img_data, line, 'disp')

                    elif line_id in {b'map_refl', b'refl'}:  # reflectionmap
                        img_data = line.split()[1:]
                        if img_data:
                            load_material_image(context_material, context_mat_wrap,
                                                context_material_name, img_data, line, 'refl')
                    else:
                        print("WARNING: %r:%r (ignored)" % (filepath, line))
            mtl.close()


def split_mesh(verts_loc, faces, unique_materials, filepath, SPLIT_OB_OR_GROUP):
    """
    Takes vert_loc and faces, and separates into multiple sets of
    (verts_loc, faces, unique_materials, dataname)
    """

    filename = os.path.splitext((os.path.basename(filepath)))[0]

    if not SPLIT_OB_OR_GROUP or not faces:
        use_verts_nor = any((False if f[1] is ... else True) for f in faces)
        use_verts_tex = any((False if f[2] is ... else True) for f in faces)
        # use the filename for the object name since we aren't chopping up the mesh.
        return [(verts_loc, faces, unique_materials, filename, use_verts_nor, use_verts_tex)]

    def key_to_name(key):
        # if the key is a tuple, join it to make a string
        if not key:
            return filename  # assume its a string. make sure this is true if the splitting code is changed
        else:
            return key.decode('utf-8', 'replace')

    # Return a key that makes the faces unique.
    face_split_dict = {}

    oldkey = -1  # initialize to a value that will never match the key

    for face in faces:
        key = face[5]

        if oldkey != key:
            # Check the key has changed.
            (verts_split, faces_split, unique_materials_split, vert_remap,
             use_verts_nor, use_verts_tex) = face_split_dict.setdefault(key, ([], [], {}, {}, [], []))
            oldkey = key

        face_vert_loc_indices = face[0]

        if not use_verts_nor and face[1] is not ...:
            use_verts_nor.append(True)

        if not use_verts_tex and face[2] is not ...:
            use_verts_tex.append(True)

        # Remap verts to new vert list and add where needed
        for enum, i in enumerate(face_vert_loc_indices):
            map_index = vert_remap.get(i)
            if map_index is None:
                map_index = len(verts_split)
                vert_remap[i] = map_index  # set the new remapped index so we only add once and can reference next time.
                verts_split.append(verts_loc[i])  # add the vert to the local verts

            face_vert_loc_indices[enum] = map_index  # remap to the local index

            matname = face[3]
            if matname and matname not in unique_materials_split:
                unique_materials_split[matname] = unique_materials[matname]

        faces_split.append(face)

    # remove one of the items and reorder
    return [(verts_split, faces_split, unique_materials_split, key_to_name(key), bool(use_vnor), bool(use_vtex))
            for key, (verts_split, faces_split, unique_materials_split, _, use_vnor, use_vtex)
            in face_split_dict.items()]


def create_mesh(new_objects,
                use_edges,
                verts_loc,
                verts_nor,
                verts_tex,
                faces,
                unique_materials,
                unique_smooth_groups,
                vertex_groups,
                dataname,
                ):
    """
    Takes all the data gathered and generates a mesh, adding the new object to new_objects
    deals with ngons, sharp edges and assigning materials
    """

    if unique_smooth_groups:
        sharp_edges = set()
        smooth_group_users = {context_smooth_group: {} for context_smooth_group in unique_smooth_groups.keys()}
        context_smooth_group_old = -1

    fgon_edges = set()  # Used for storing fgon keys when we need to tesselate/untesselate them (ngons with hole).
    edges = []
    tot_loops = 0

    context_object = None

    # reverse loop through face indices
    for f_idx in range(len(faces) - 1, -1, -1):
        (face_vert_loc_indices,
         face_vert_nor_indices,
         face_vert_tex_indices,
         context_material,
         context_smooth_group,
         context_object,
         face_invalid_blenpoly,
         ) = faces[f_idx]

        len_face_vert_loc_indices = len(face_vert_loc_indices)

        if len_face_vert_loc_indices == 1:
            faces.pop(f_idx)  # cant add single vert faces

        # Face with a single item in face_vert_nor_indices is actually a polyline!
        elif len(face_vert_nor_indices) == 1 or len_face_vert_loc_indices == 2:
            if use_edges:
                edges.extend((face_vert_loc_indices[i], face_vert_loc_indices[i + 1])
                             for i in range(len_face_vert_loc_indices - 1))
            faces.pop(f_idx)

        else:
            # Smooth Group
            if unique_smooth_groups and context_smooth_group:
                # Is a part of of a smooth group and is a face
                if context_smooth_group_old is not context_smooth_group:
                    edge_dict = smooth_group_users[context_smooth_group]
                    context_smooth_group_old = context_smooth_group

                prev_vidx = face_vert_loc_indices[-1]
                for vidx in face_vert_loc_indices:
                    edge_key = (prev_vidx, vidx) if (prev_vidx < vidx) else (vidx, prev_vidx)
                    prev_vidx = vidx
                    edge_dict[edge_key] = edge_dict.get(edge_key, 0) + 1

            # NGons into triangles
            if face_invalid_blenpoly:
                # ignore triangles with invalid indices
                if len(face_vert_loc_indices) > 3:
                    from bpy_extras.mesh_utils import ngon_tessellate
                    ngon_face_indices = ngon_tessellate(verts_loc, face_vert_loc_indices)
                    faces.extend([([face_vert_loc_indices[ngon[0]],
                                    face_vert_loc_indices[ngon[1]],
                                    face_vert_loc_indices[ngon[2]],
                                    ],
                                [face_vert_nor_indices[ngon[0]],
                                    face_vert_nor_indices[ngon[1]],
                                    face_vert_nor_indices[ngon[2]],
                                    ] if face_vert_nor_indices else [],
                                [face_vert_tex_indices[ngon[0]],
                                    face_vert_tex_indices[ngon[1]],
                                    face_vert_tex_indices[ngon[2]],
                                    ] if face_vert_tex_indices else [],
                                context_material,
                                context_smooth_group,
                                context_object,
                                [],
                                )
                                for ngon in ngon_face_indices]
                                )
                    tot_loops += 3 * len(ngon_face_indices)

                    # edges to make ngons
                    if len(ngon_face_indices) > 1:
                        edge_users = set()
                        for ngon in ngon_face_indices:
                            prev_vidx = face_vert_loc_indices[ngon[-1]]
                            for ngidx in ngon:
                                vidx = face_vert_loc_indices[ngidx]
                                if vidx == prev_vidx:
                                    continue  # broken OBJ... Just skip.
                                edge_key = (prev_vidx, vidx) if (prev_vidx < vidx) else (vidx, prev_vidx)
                                prev_vidx = vidx
                                if edge_key in edge_users:
                                    fgon_edges.add(edge_key)
                                else:
                                    edge_users.add(edge_key)

                faces.pop(f_idx)
            else:
                tot_loops += len_face_vert_loc_indices

    # Build sharp edges
    if unique_smooth_groups:
        for edge_dict in smooth_group_users.values():
            for key, users in edge_dict.items():
                if users == 1:  # This edge is on the boundry of a group
                    sharp_edges.add(key)

    # map the material names to an index
    material_mapping = {name: i for i, name in enumerate(unique_materials)}  # enumerate over unique_materials keys()

    materials = [None] * len(unique_materials)

    for name, index in material_mapping.items():
        materials[index] = unique_materials[name]

    me = bpy.data.meshes.new(dataname)

    # make sure the list isnt too big
    for material in materials:
        me.materials.append(material)

    me.vertices.add(len(verts_loc))
    me.loops.add(tot_loops)
    me.polygons.add(len(faces))

    # verts_loc is a list of (x, y, z) tuples
    me.vertices.foreach_set("co", unpack_list(verts_loc))

    loops_vert_idx = []
    faces_loop_start = []
    faces_loop_total = []
    lidx = 0
    for f in faces:
        vidx = f[0]
        nbr_vidx = len(vidx)
        loops_vert_idx.extend(vidx)
        faces_loop_start.append(lidx)
        faces_loop_total.append(nbr_vidx)
        lidx += nbr_vidx

    me.loops.foreach_set("vertex_index", loops_vert_idx)
    me.polygons.foreach_set("loop_start", faces_loop_start)
    me.polygons.foreach_set("loop_total", faces_loop_total)

    if verts_nor and me.loops:
        # Note: we store 'temp' normals in loops, since validate() may alter final mesh,
        #       we can only set custom lnors *after* calling it.
        me.create_normals_split()

    if verts_tex and me.polygons:
        me.uv_layers.new()

    context_material_old = -1  # avoid a dict lookup
    mat = 0  # rare case it may be un-initialized.

    for i, (face, blen_poly) in enumerate(zip(faces, me.polygons)):
        if len(face[0]) < 3:
            raise Exception("bad face")  # Shall not happen, we got rid of those earlier!

        (face_vert_loc_indices,
         face_vert_nor_indices,
         face_vert_tex_indices,
         context_material,
         context_smooth_group,
         context_object,
         face_invalid_blenpoly,
         ) = face

        if context_smooth_group:
            blen_poly.use_smooth = True

        if context_material:
            if context_material_old is not context_material:
                mat = material_mapping[context_material]
                context_material_old = context_material
            blen_poly.material_index = mat

        if verts_nor and face_vert_nor_indices:
            for face_noidx, lidx in zip(face_vert_nor_indices, blen_poly.loop_indices):
                me.loops[lidx].normal[:] = verts_nor[0 if (face_noidx is ...) else face_noidx]

        if verts_tex and face_vert_tex_indices:
            blen_uvs = me.uv_layers[0]
            for face_uvidx, lidx in zip(face_vert_tex_indices, blen_poly.loop_indices):
                blen_uvs.data[lidx].uv = verts_tex[0 if (face_uvidx is ...) else face_uvidx]

    use_edges = use_edges and bool(edges)
    if use_edges:
        me.edges.add(len(edges))
        # edges should be a list of (a, b) tuples
        me.edges.foreach_set("vertices", unpack_list(edges))

    me.validate(clean_customdata=False)  # *Very* important to not remove lnors here!
    me.update(calc_edges=use_edges)

    # Un-tessellate as much as possible, in case we had to triangulate some ngons...
    if fgon_edges:
        import bmesh
        bm = bmesh.new()
        bm.from_mesh(me)
        verts = bm.verts[:]
        get = bm.edges.get
        edges = [get((verts[vidx1], verts[vidx2])) for vidx1, vidx2 in fgon_edges]
        try:
            bmesh.ops.dissolve_edges(bm, edges=edges, use_verts=False)
        except:
            # Possible dissolve fails for some edges, but don't fail silently in case this is a real bug.
            import traceback
            traceback.print_exc()

        bm.to_mesh(me)
        bm.free()

    # XXX If validate changes the geometry, this is likely to be broken...
    if unique_smooth_groups and sharp_edges:
        for e in me.edges:
            if e.key in sharp_edges:
                e.use_edge_sharp = True

    if verts_nor:
        clnors = array.array('f', [0.0] * (len(me.loops) * 3))
        me.loops.foreach_get("normal", clnors)

        if not unique_smooth_groups:
            me.polygons.foreach_set("use_smooth", [True] * len(me.polygons))

        me.normals_split_custom_set(tuple(zip(*(iter(clnors),) * 3)))
        me.use_auto_smooth = True

    ob = bpy.data.objects.new(me.name, me)
    new_objects.append(ob)

    # Create the vertex groups. No need to have the flag passed here since we test for the
    # content of the vertex_groups. If the user selects to NOT have vertex groups saved then
    # the following test will never run
    for group_name, group_indices in vertex_groups.items():
        group = ob.vertex_groups.new(group_name.decode('utf-8', "replace"))
        group.add(group_indices, 1.0, 'REPLACE')


def create_nurbs(context_nurbs, vert_loc, new_objects):
    """
    Add nurbs object to blender, only support one type at the moment
    """
    deg = context_nurbs.get(b'deg', (3,))
    curv_range = context_nurbs.get(b'curv_range')
    curv_idx = context_nurbs.get(b'curv_idx', [])
    parm_u = context_nurbs.get(b'parm_u', [])
    parm_v = context_nurbs.get(b'parm_v', [])
    name = context_nurbs.get(b'name', b'ObjNurb')
    cstype = context_nurbs.get(b'cstype')

    if cstype is None:
        print('\tWarning, cstype not found')
        return
    if cstype != b'bspline':
        print('\tWarning, cstype is not supported (only bspline)')
        return
    if not curv_idx:
        print('\tWarning, curv argument empty or not set')
        return
    if len(deg) > 1 or parm_v:
        print('\tWarning, surfaces not supported')
        return

    cu = bpy.data.curves.new(name.decode('utf-8', "replace"), 'CURVE')
    cu.dimensions = '3D'

    nu = cu.splines.new('NURBS')
    nu.points.add(len(curv_idx) - 1)  # a point is added to start with
    nu.points.foreach_set("co", [co_axis for vt_idx in curv_idx for co_axis in (vert_loc[vt_idx] + (1.0,))])

    nu.order_u = deg[0] + 1

    # get for endpoint flag from the weighting
    if curv_range and len(parm_u) > deg[0] + 1:
        do_endpoints = True
        for i in range(deg[0] + 1):

            if abs(parm_u[i] - curv_range[0]) > 0.0001:
                do_endpoints = False
                break

            if abs(parm_u[-(i + 1)] - curv_range[1]) > 0.0001:
                do_endpoints = False
                break

    else:
        do_endpoints = False

    if do_endpoints:
        nu.use_endpoint_u = True

    # close
    '''
    do_closed = False
    if len(parm_u) > deg[0]+1:
        for i in xrange(deg[0]+1):
            #print curv_idx[i], curv_idx[-(i+1)]

            if curv_idx[i]==curv_idx[-(i+1)]:
                do_closed = True
                break

    if do_closed:
        nu.use_cyclic_u = True
    '''

    ob = bpy.data.objects.new(name.decode('utf-8', "replace"), cu)

    new_objects.append(ob)


def strip_slash(line_split):
    if line_split[-1][-1] == 92:  # '\' char
        if len(line_split[-1]) == 1:
            line_split.pop()  # remove the \ item
        else:
            line_split[-1] = line_split[-1][:-1]  # remove the \ from the end last number
        return True
    return False


def get_float_func(filepath):
    """
    find the float function for this obj file
    - whether to replace commas or not
    """
    file = open(filepath, 'rb')
    for line in file:  # .readlines():
        line = line.lstrip()
        if line.startswith(b'v'):  # vn vt v
            if b',' in line:
                file.close()
                return lambda f: float(f.replace(b',', b'.'))
            elif b'.' in line:
                file.close()
                return float

    file.close()
    # in case all vert values were ints
    return float


def load(context,
         filepath,
         *,
         global_clight_size=0.0,
         use_smooth_groups=True,
         use_edges=True,
         use_split_objects=True,
         use_split_groups=True,
         use_image_search=True,
         use_groups_as_vgroups=False,
         relpath=None,
         global_matrix=None
         ):
    """
    Called by the user interface or another script.
    load_obj(path) - should give acceptable results.
    This function passes the file and sends the data off
        to be split into objects and then converted into mesh objects
    """

    def handle_vec(line_start, context_multi_line, line_split, tag, data, vec, vec_len):
        ret_context_multi_line = tag if strip_slash(line_split) else b''
        if line_start == tag:
            vec[:] = [float_func(v) for v in line_split[1:]]
        elif context_multi_line == tag:
            vec += [float_func(v) for v in line_split]
        if not ret_context_multi_line:
            data.append(tuple(vec[:vec_len]))
        return ret_context_multi_line

    def create_face(context_material, context_smooth_group, context_object):
        face_vert_loc_indices = []
        face_vert_nor_indices = []
        face_vert_tex_indices = []
        return (
            face_vert_loc_indices,
            face_vert_nor_indices,
            face_vert_tex_indices,
            context_material,
            context_smooth_group,
            context_object,
            [],  # If non-empty, that face is a Blender-invalid ngon (holes...), need a mutable object for that...
        )

    with ProgressReport(context.window_manager) as progress:
        progress.enter_substeps(1, "Importing OBJ %r..." % filepath)

        if global_matrix is None:
            global_matrix = mathutils.Matrix()

        if use_split_objects or use_split_groups:
            use_groups_as_vgroups = False

        time_main = time.time()

        verts_loc = []
        verts_nor = []
        verts_tex = []
        faces = []  # tuples of the faces
        material_libs = set()  # filenames to material libs this OBJ uses
        vertex_groups = {}  # when use_groups_as_vgroups is true

        # Get the string to float conversion func for this file- is 'float' for almost all files.
        float_func = get_float_func(filepath)

        # Context variables
        context_material = None
        context_smooth_group = None
        context_object = None
        context_vgroup = None

        # Nurbs
        context_nurbs = {}
        nurbs = []
        context_parm = b''  # used by nurbs too but could be used elsewhere

        # Until we can use sets
        unique_materials = {}
        unique_smooth_groups = {}
        # unique_obects= {} - no use for this variable since the objects are stored in the face.

        # when there are faces that end with \
        # it means they are multiline-
        # since we use xreadline we cant skip to the next line
        # so we need to know whether
        context_multi_line = b''

        # Per-face handling data.
        face_vert_loc_indices = None
        face_vert_nor_indices = None
        face_vert_tex_indices = None
        face_vert_nor_valid = face_vert_tex_valid = False
        face_items_usage = set()
        face_invalid_blenpoly = None
        prev_vidx = None
        face = None
        vec = []

        progress.enter_substeps(3, "Parsing OBJ file...")
        with open(filepath, 'rb') as f:
            for line in f:  # .readlines():
                line_split = line.split()

                if not line_split:
                    continue

                line_start = line_split[0]  # we compare with this a _lot_

                if line_start == b'v' or context_multi_line == b'v':
                    context_multi_line = handle_vec(line_start, context_multi_line, line_split, b'v', verts_loc, vec, 3)

                elif line_start == b'vn' or context_multi_line == b'vn':
                    context_multi_line = handle_vec(line_start, context_multi_line, line_split, b'vn', verts_nor, vec, 3)

                elif line_start == b'vt' or context_multi_line == b'vt':
                    context_multi_line = handle_vec(line_start, context_multi_line, line_split, b'vt', verts_tex, vec, 2)

                # Handle faces lines (as faces) and the second+ lines of fa multiline face here
                # use 'f' not 'f ' because some objs (very rare have 'fo ' for faces)
                elif line_start == b'f' or context_multi_line == b'f':
                    if not context_multi_line:
                        line_split = line_split[1:]
                        # Instantiate a face
                        face = create_face(context_material, context_smooth_group, context_object)
                        (face_vert_loc_indices, face_vert_nor_indices, face_vert_tex_indices,
                         _1, _2, _3, face_invalid_blenpoly) = face
                        faces.append(face)
                        face_items_usage.clear()
                    # Else, use face_vert_loc_indices and face_vert_tex_indices previously defined and used the obj_face

                    context_multi_line = b'f' if strip_slash(line_split) else b''

                    for v in line_split:
                        obj_vert = v.split(b'/')
                        idx = int(obj_vert[0]) - 1
                        vert_loc_index = (idx + len(verts_loc) + 1) if (idx < 0) else idx
                        # Add the vertex to the current group
                        # *warning*, this wont work for files that have groups defined around verts
                        if use_groups_as_vgroups and context_vgroup:
                            vertex_groups[context_vgroup].append(vert_loc_index)
                        # This a first round to quick-detect ngons that *may* use a same edge more than once.
                        # Potential candidate will be re-checked once we have done parsing the whole face.
                        if not face_invalid_blenpoly:
                            # If we use more than once a same vertex, invalid ngon is suspected.
                            if vert_loc_index in face_items_usage:
                                face_invalid_blenpoly.append(True)
                            else:
                                face_items_usage.add(vert_loc_index)
                        face_vert_loc_indices.append(vert_loc_index)

                        # formatting for faces with normals and textures is
                        # loc_index/tex_index/nor_index
                        if len(obj_vert) > 1 and obj_vert[1] and obj_vert[1] != b'0':
                            idx = int(obj_vert[1]) - 1
                            face_vert_tex_indices.append((idx + len(verts_tex) + 1) if (idx < 0) else idx)
                            face_vert_tex_valid = True
                        else:
                            face_vert_tex_indices.append(...)

                        if len(obj_vert) > 2 and obj_vert[2] and obj_vert[2] != b'0':
                            idx = int(obj_vert[2]) - 1
                            face_vert_nor_indices.append((idx + len(verts_nor) + 1) if (idx < 0) else idx)
                            face_vert_nor_valid = True
                        else:
                            face_vert_nor_indices.append(...)

                    if not context_multi_line:
                        # Clear nor/tex indices in case we had none defined for this face.
                        if not face_vert_nor_valid:
                            face_vert_nor_indices.clear()
                        if not face_vert_tex_valid:
                            face_vert_tex_indices.clear()
                        face_vert_nor_valid = face_vert_tex_valid = False

                        # Means we have finished a face, we have to do final check if ngon is suspected to be blender-invalid...
                        if face_invalid_blenpoly:
                            face_invalid_blenpoly.clear()
                            face_items_usage.clear()
                            prev_vidx = face_vert_loc_indices[-1]
                            for vidx in face_vert_loc_indices:
                                edge_key = (prev_vidx, vidx) if (prev_vidx < vidx) else (vidx, prev_vidx)
                                if edge_key in face_items_usage:
                                    face_invalid_blenpoly.append(True)
                                    break
                                face_items_usage.add(edge_key)
                                prev_vidx = vidx

                elif use_edges and (line_start == b'l' or context_multi_line == b'l'):
                    # very similar to the face load function above with some parts removed
                    if not context_multi_line:
                        line_split = line_split[1:]
                        # Instantiate a face
                        face = create_face(context_material, context_smooth_group, context_object)
                        face_vert_loc_indices = face[0]
                        # XXX A bit hackish, we use special 'value' of face_vert_nor_indices (a single True item) to tag this
                        #     as a polyline, and not a regular face...
                        face[1][:] = [True]
                        faces.append(face)
                    # Else, use face_vert_loc_indices previously defined and used the obj_face

                    context_multi_line = b'l' if strip_slash(line_split) else b''

                    for v in line_split:
                        obj_vert = v.split(b'/')
                        idx = int(obj_vert[0]) - 1
                        face_vert_loc_indices.append((idx + len(verts_loc) + 1) if (idx < 0) else idx)

                elif line_start == b's':
                    if use_smooth_groups:
                        context_smooth_group = line_value(line_split)
                        if context_smooth_group == b'off':
                            context_smooth_group = None
                        elif context_smooth_group:  # is not None
                            unique_smooth_groups[context_smooth_group] = None

                elif line_start == b'o':
                    if use_split_objects:
                        context_object = line_value(line_split)
                        # unique_obects[context_object]= None

                elif line_start == b'g':
                    if use_split_groups:
                        context_object = line_value(line.split())
                        # print 'context_object', context_object
                        # unique_obects[context_object]= None
                    elif use_groups_as_vgroups:
                        context_vgroup = line_value(line.split())
                        if context_vgroup and context_vgroup != b'(null)':
                            vertex_groups.setdefault(context_vgroup, [])
                        else:
                            context_vgroup = None  # dont assign a vgroup

                elif line_start == b'usemtl':
                    context_material = line_value(line.split())
                    unique_materials[context_material] = None
                elif line_start == b'mtllib':  # usemap or usemat
                    # can have multiple mtllib filenames per line, mtllib can appear more than once,
                    # so make sure only occurrence of material exists
                    material_libs |= {os.fsdecode(f) for f in line.split()[1:]}

                    # Nurbs support
                elif line_start == b'cstype':
                    context_nurbs[b'cstype'] = line_value(line.split())  # 'rat bspline' / 'bspline'
                elif line_start == b'curv' or context_multi_line == b'curv':
                    curv_idx = context_nurbs[b'curv_idx'] = context_nurbs.get(b'curv_idx', [])  # in case were multiline

                    if not context_multi_line:
                        context_nurbs[b'curv_range'] = float_func(line_split[1]), float_func(line_split[2])
                        line_split[0:3] = []  # remove first 3 items

                    if strip_slash(line_split):
                        context_multi_line = b'curv'
                    else:
                        context_multi_line = b''

                    for i in line_split:
                        vert_loc_index = int(i) - 1

                        if vert_loc_index < 0:
                            vert_loc_index = len(verts_loc) + vert_loc_index + 1

                        curv_idx.append(vert_loc_index)

                elif line_start == b'parm' or context_multi_line == b'parm':
                    if context_multi_line:
                        context_multi_line = b''
                    else:
                        context_parm = line_split[1]
                        line_split[0:2] = []  # remove first 2

                    if strip_slash(line_split):
                        context_multi_line = b'parm'
                    else:
                        context_multi_line = b''

                    if context_parm.lower() == b'u':
                        context_nurbs.setdefault(b'parm_u', []).extend([float_func(f) for f in line_split])
                    elif context_parm.lower() == b'v':  # surfaces not supported yet
                        context_nurbs.setdefault(b'parm_v', []).extend([float_func(f) for f in line_split])
                    # else: # may want to support other parm's ?

                elif line_start == b'deg':
                    context_nurbs[b'deg'] = [int(i) for i in line.split()[1:]]
                elif line_start == b'end':
                    # Add the nurbs curve
                    if context_object:
                        context_nurbs[b'name'] = context_object
                    nurbs.append(context_nurbs)
                    context_nurbs = {}
                    context_parm = b''

                ''' # How to use usemap? depricated?
                elif line_start == b'usema': # usemap or usemat
                    context_image= line_value(line_split)
                '''

        progress.step("Done, loading materials and images...")

        create_materials(filepath, relpath, material_libs, unique_materials,
                         use_image_search, float_func)

        progress.step("Done, building geometries (verts:%i faces:%i materials: %i smoothgroups:%i) ..." %
                      (len(verts_loc), len(faces), len(unique_materials), len(unique_smooth_groups)))

        # deselect all
        if bpy.ops.object.select_all.poll():
            bpy.ops.object.select_all(action='DESELECT')

        scene = context.scene
        new_objects = []  # put new objects here

        # Split the mesh by objects/materials, may
        SPLIT_OB_OR_GROUP = bool(use_split_objects or use_split_groups)

        for data in split_mesh(verts_loc, faces, unique_materials, filepath, SPLIT_OB_OR_GROUP):
            verts_loc_split, faces_split, unique_materials_split, dataname, use_vnor, use_vtex = data
            # Create meshes from the data, warning 'vertex_groups' wont support splitting
            #~ print(dataname, use_vnor, use_vtex)
            create_mesh(new_objects,
                        use_edges,
                        verts_loc_split,
                        verts_nor if use_vnor else [],
                        verts_tex if use_vtex else [],
                        faces_split,
                        unique_materials_split,
                        unique_smooth_groups,
                        vertex_groups,
                        dataname,
                        )

        # nurbs support
        for context_nurbs in nurbs:
            create_nurbs(context_nurbs, verts_loc, new_objects)

        view_layer = context.view_layer
        if view_layer.collections.active:
            collection = view_layer.collections.active.collection
        else:
            collection = scene.master_collection.new()
            view_layer.collections.link(collection)

        # Create new obj
        for obj in new_objects:
            collection.objects.link(obj)
            obj.select_set('SELECT')

            # we could apply this anywhere before scaling.
            obj.matrix_world = global_matrix

        scene.update()

        axis_min = [1000000000] * 3
        axis_max = [-1000000000] * 3

        if global_clight_size:
            # Get all object bounds
            for ob in new_objects:
                for v in ob.bound_box:
                    for axis, value in enumerate(v):
                        if axis_min[axis] > value:
                            axis_min[axis] = value
                        if axis_max[axis] < value:
                            axis_max[axis] = value

            # Scale objects
            max_axis = max(axis_max[0] - axis_min[0], axis_max[1] - axis_min[1], axis_max[2] - axis_min[2])
            scale = 1.0

            while global_clight_size < max_axis * scale:
                scale = scale / 10.0

            for obj in new_objects:
                obj.scale = scale, scale, scale

        progress.leave_substeps("Done.")
        progress.leave_substeps("Finished importing: %r" % filepath)

    return {'FINISHED'}<|MERGE_RESOLUTION|>--- conflicted
+++ resolved
@@ -148,12 +148,8 @@
 
         elif type == 'Bump':
             bump_mult = map_options.get(b'-bm')
-<<<<<<< HEAD
-            bump_mult = float(bump_mult[0]) if (bump_mult is not None and len(bump_mult) > 1) else 1.0
+            bump_mult = float(bump_mult[0]) if (bump_mult and len(bump_mult[0]) > 1) else 1.0
             mat_wrap.normalmap_strength_set(bump_mult)
-=======
-            bump_mult = float(bump_mult[0]) if (bump_mult and len(bump_mult[0]) > 1) else 1.0
->>>>>>> 6d62e07f
 
             _generic_tex_set(mat_wrap.normalmap_texture, image, 'UV', map_offset, map_scale)
 
