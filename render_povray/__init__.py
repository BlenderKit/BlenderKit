--- conflicted
+++ resolved
@@ -2278,13 +2278,8 @@
     bpy.types.TOPBAR_MT_file_import.append(ui.menu_func_import)
     bpy.types.TEXT_MT_templates.append(ui.menu_func_templates)
     bpy.types.RENDER_PT_povray_radiosity.prepend(ui.rad_panel_func)
-<<<<<<< HEAD
     bpy.types.LIGHT_PT_POV_light.prepend(ui.light_panel_func)
-    bpy.types.WORLD_PT_world.prepend(ui.world_panel_func)    
-=======
-    bpy.types.LAMP_PT_POV_lamp.prepend(ui.lamp_panel_func)
     bpy.types.WORLD_PT_world.prepend(ui.world_panel_func)
->>>>>>> f1c55295
     # was used for parametric objects but made the other addon unreachable on
     # unregister for other tools to use created a user action call instead
     #addon_utils.enable("add_mesh_extra_objects", default_set=False, persistent=True)
@@ -2317,11 +2312,7 @@
     #bpy.types.TEXTURE_PT_context_texture.remove(TEXTURE_PT_povray_type)
     #addon_utils.disable("add_mesh_extra_objects", default_set=False)
     bpy.types.WORLD_PT_world.remove(ui.world_panel_func)
-<<<<<<< HEAD
-    bpy.types.LIGHT_PT_POV_light.remove(ui.light_panel_func)    
-=======
-    bpy.types.LAMP_PT_POV_lamp.remove(ui.lamp_panel_func)
->>>>>>> f1c55295
+    bpy.types.LIGHT_PT_POV_light.remove(ui.light_panel_func)
     bpy.types.RENDER_PT_povray_radiosity.remove(ui.rad_panel_func)
     bpy.types.TEXT_MT_templates.remove(ui.menu_func_templates)
     bpy.types.TOPBAR_MT_file_import.remove(ui.menu_func_import)
