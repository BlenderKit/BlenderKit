# ##### BEGIN GPL LICENSE BLOCK #####
#
#  This program is free software; you can redistribute it and/or
#  modify it under the terms of the GNU General Public License
#  as published by the Free Software Foundation; either version 2
#  of the License, or (at your option) any later version.
#
#  This program is distributed in the hope that it will be useful,
#  but WITHOUT ANY WARRANTY; without even the implied warranty of
#  MERCHANTABILITY or FITNESS FOR A PARTICULAR PURPOSE.  See the
#  GNU General Public License for more details.
#
#  You should have received a copy of the GNU General Public License
#  along with this program; if not, write to the Free Software Foundation,
#  Inc., 51 Franklin Street, Fifth Floor, Boston, MA 02110-1301, USA.
#
# ##### END GPL LICENSE BLOCK #####

import addon_utils
import copy
import json
import logging
import os
import shutil
import tempfile
import time
import urllib.request


from . import (
    append_link,
    client_lib,
    client_tasks,
    global_vars,
    paths,
    reports,
    resolutions,
    search,
    ui_panels,
    utils,
)

import bpy

if bpy.app.version >= (4, 2, 0):
    from . import override_extension_draw
from bpy.app.handlers import persistent
from bpy.props import (
    BoolProperty,
    EnumProperty,
    FloatVectorProperty,
    FloatProperty,
    IntProperty,
    StringProperty,
)

bk_logger = logging.getLogger(__name__)


def get_blenderkit_repository():
    """Find the BlenderKit extensions repository index.

    Returns:
        int: Repository index if found, -1 otherwise
    """
    enabled_repos = [
        repo for repo in bpy.context.preferences.extensions.repos if repo.enabled
    ]
    for i, repo in enumerate(enabled_repos):
        if (
            repo.remote_url and global_vars.SERVER in repo.remote_url
        ) or "blenderkit" in repo.name.lower():
            return repo, i
    return None, -1


def get_addon_installation_status(asset_data):
    """Get the installation and enablement status of an addon.

    Returns:
        dict: {
            "installed": bool,
            "enabled": bool,
            "pkg_id": str,
            "cached_pkg": dict or None
        }
    """

    # Get the correct package ID
    extension_id = asset_data.get("dictParameters", {}).get("extensionId")
    if not extension_id:
        return {
            "installed": False,
            "enabled": False,
            "pkg_id": None,
            "cached_pkg": None,
        }

        # Check if addon is installed and enabled using Blender's addon system

    # Method 1: Check if it's in the enabled addons list
    # For new extension system, addons have format: bl_ext.repository_name.package_name
    enabled_addons = [addon.module for addon in bpy.context.preferences.addons]

    # Check direct match first
    is_enabled = extension_id in enabled_addons

    # If not found, check for extension format: bl_ext.www_blenderkit_com.package_name
    if not is_enabled:
        extension_module_name = f"bl_ext.www_blenderkit_com.{extension_id}"
        is_enabled = extension_module_name in enabled_addons
        bk_logger.debug(
            "Checking extension format: %s -> enabled: %s",
            extension_module_name,
            is_enabled,
        )

        # Also try other possible repository name formats
        if not is_enabled:
            for addon_module in enabled_addons:
                if addon_module.endswith(
                    f".{extension_id}"
                ) and addon_module.startswith("bl_ext."):
                    is_enabled = True
                    bk_logger.info(
                        f"Found enabled addon with extension format: {addon_module}"
                    )
                    break

    # Method 2: Check if it's installed (may be disabled) using addon_utils
    is_installed = False
    try:
        for addon_module in addon_utils.modules():
            # Check direct match
            if addon_module.__name__ == extension_id:
                is_installed = True
                break
            # Check extension format match
            elif addon_module.__name__.endswith(
                f".{extension_id}"
            ) and addon_module.__name__.startswith("bl_ext."):
                is_installed = True
                bk_logger.info(
                    f"Found installed addon with extension format: {addon_module.__name__}"
                )
                break
    except Exception as e:
        bk_logger.warning("Error checking addon_utils.modules(): %s", e)

    # If found through addon_utils, we know it's installed
    # But we need to double-check enabled status using the correct module name
    if is_installed and not is_enabled:
        # Try to find the correct module name format for this addon
        try:
            for addon_module in addon_utils.modules():
                if addon_module.__name__ == extension_id or (
                    addon_module.__name__.endswith(f".{extension_id}")
                    and addon_module.__name__.startswith("bl_ext.")
                ):
                    # Check if this specific module name is enabled
                    is_enabled = addon_module.__name__ in enabled_addons
                    if is_enabled:
                        bk_logger.info("Found enabled addon: %s", addon_module.__name__)
                    break
        except Exception as e:
            bk_logger.warning("Error double-checking enabled status: %s", e)

    # Method 3: If not found through traditional addon system, check extensions system
    if not is_installed:
        try:
            override_extension_draw.ensure_repo_cache()
            bk_ext_cache = bpy.context.window_manager.get(
                "blenderkit_extensions_repo_cache", {}
            )

            for cache_key, pkg_data in bk_ext_cache.items():
                if isinstance(pkg_data, dict) and pkg_data.get("id") == extension_id:
                    # Check if it's actually installed in the extension system
                    is_installed = pkg_data.get("installed", False)
                    # For extensions, enabled status might be in the cache
                    if is_installed and not is_enabled:
                        is_enabled = pkg_data.get("enabled", False)
                    break
        except Exception as e:
            bk_logger.warning("Error checking extension cache: %s", e)

    # Method 4: Check through Blender's extension repositories directly
    if not is_installed:
        try:

            # Look for BlenderKit repository and check its packages
            for repo in bpy.context.preferences.extensions.repos:
                if not repo.enabled:
                    continue
                if not (
                    (repo.remote_url and global_vars.SERVER in repo.remote_url)
                    or "blenderkit" in repo.name.lower()
                ):
                    continue

                # This is a BlenderKit repository, try to find our package
                # Note: The actual package checking would require deeper access to the repository data
                # For now, we'll rely on the previous methods
                break
        except Exception as e:
            bk_logger.warning("Error checking extension repositories: %s", e)

    # Debug: Show some enabled addons for reference
    blenderkit_addons = [
        addon
        for addon in enabled_addons
        if "blenderkit" in addon.lower() or addon.endswith(extension_id)
    ]
    if blenderkit_addons:
<<<<<<< HEAD
        bk_logger.info("Found BlenderKit-related enabled addons: %s", blenderkit_addons)

    bk_logger.info(
=======
        bk_logger.debug(
            "Found BlenderKit-related enabled addons: %s", blenderkit_addons
        )

    bk_logger.debug(
>>>>>>> 629f2d6c
        "Addon status check for '%s': installed=%s, enabled=%s",
        extension_id,
        is_installed,
        is_enabled,
    )

    return {
        "installed": is_installed,
        "enabled": is_enabled,
        "pkg_id": extension_id,
        "cached_pkg": None,  # Not using cached_pkg anymore
    }


def install_addon_from_local_file(asset_data, file_path, enable_on_install=True):
    """Install an addon from a local zip file using Blender's extensions API.

    Args:
        asset_data: Asset metadata dictionary
        file_path: Path to the downloaded zip file
        enable_on_install: If True, enable the addon after installation (default: True)
    """

    addon_name = asset_data.get("name", "Unknown Addon")

    if bpy.app.version < (4, 2, 0):
        error_msg = f"Addon installation requires Blender 4.2 or newer. Current version: {'.'.join(map(str, bpy.app.version[:2]))}"
        reports.add_report(error_msg, type="ERROR")
        raise Exception(error_msg)

    if not os.path.exists(file_path):
        error_msg = f"Addon file not found: {file_path}"
        reports.add_report(error_msg, type="ERROR")
        raise Exception(error_msg)

    bk_logger.info("Installing addon '%s' from local file: %s", addon_name, file_path)

    status = get_addon_installation_status(asset_data)
    if status["installed"]:
        reports.add_report(f"Addon '{addon_name}' is already installed", type="INFO")
        return

    # Find the BlenderKit repository to install the addon to
    repo, repo_index = get_blenderkit_repository()
    if repo is None:
        error_msg = "BlenderKit repository not found. Please ensure the BlenderKit extensions repository is enabled in preferences."
        reports.add_report(error_msg, type="ERROR")
        raise Exception(error_msg)

    # Install from file to the BlenderKit repository
    result = bpy.ops.extensions.package_install_files(
        repo=repo.module,
        filepath=file_path,
        enable_on_install=enable_on_install,
    )
    if "FINISHED" not in result:
        raise Exception(f"Installation failed - operation returned: {result}")

    post_install_status = get_addon_installation_status(asset_data)
    if not post_install_status["installed"]:
        raise Exception(
            f"Installation verification failed: '{addon_name}' was not installed. "
            f"This may be due to version compatibility issues or other requirements not being met."
        )

    status_text = "enabled" if enable_on_install else "disabled"
    reports.add_report(
        f"Successfully installed addon '{addon_name}' ({status_text})", type="INFO"
    )


download_tasks = {}

INT32_MIN = -2_147_483_648
INT32_MAX = 2_147_483_647


def check_missing():
    """Checks for missing files, and possibly starts re-download of these into the scene"""
    # missing libs:
    # TODO: put these into a panel and let the user decide if these should be downloaded.
    missing = []
    for l in bpy.data.libraries:
        fp = l.filepath
        if fp.startswith("//"):
            fp = bpy.path.abspath(fp)
        if not os.path.exists(fp) and l.get("asset_data") is not None:
            missing.append(l)

    for l in missing:
        asset_data = l["asset_data"]

        downloaded = check_existing(asset_data, resolution=asset_data.get("resolution"))
        if downloaded:
            try:
                l.reload()
            except:
                download(l["asset_data"], redownload=True)
        else:
            download(l["asset_data"], redownload=True)


def check_unused():
    """Find assets that have been deleted from scene but their library is still present."""
    # this is obviously broken. Blender should take care of the extra data automaticlaly
    # first clean up collections
    for c in bpy.data.collections:
        if len(c.all_objects) == 0 and c.get("is_blenderkit_asset"):
            bpy.data.collections.remove(c)
    return
    used_libs = []
    for ob in bpy.data.objects:
        if (
            ob.instance_collection is not None
            and ob.instance_collection.library is not None
        ):
            # used_libs[ob.instance_collection.name] = True
            if ob.instance_collection.library not in used_libs:
                used_libs.append(ob.instance_collection.library)

        for ps in ob.particle_systems:
            set = ps.settings
            if (
                ps.settings.render_type == "GROUP"
                and ps.settings.instance_collection is not None
                and ps.settings.instance_collection.library not in used_libs
            ):
                used_libs.append(ps.settings.instance_collection)

    for l in bpy.data.libraries:
        if l not in used_libs and l.getn("asset_data"):
            bk_logger.info("attempt to remove this library: %s", l.filepath)
            # have to unlink all groups, since the file is a 'user' even if the groups aren't used at all...
            for user_id in l.users_id:
                if type(user_id) == bpy.types.Collection:
                    bpy.data.collections.remove(user_id)
            l.user_clear()


def get_temp_enabled_addons():
    """Get list of temporarily enabled addons from preferences."""

    try:
        prefs = bpy.context.preferences.addons[__package__].preferences
        temp_addons_json = prefs.temp_enabled_addons
        return json.loads(temp_addons_json)
    except Exception as e:
        bk_logger.warning("Error reading temporary addons from preferences: %s", e)
        return []


def set_temp_enabled_addons(addon_list):
    """Save list of temporarily enabled addons to preferences."""

    try:
        prefs = bpy.context.preferences.addons[__package__].preferences
        prefs.temp_enabled_addons = json.dumps(addon_list)
        bk_logger.info("Saved %d temporary addons to preferences", len(addon_list))
    except Exception as e:
        bk_logger.error("Error saving temporary addons to preferences: %s", e)


def add_temp_enabled_addon(pkg_id):
    """Add an addon to the temporary enabled list."""
    temp_enabled = get_temp_enabled_addons()
    if pkg_id not in temp_enabled:
        temp_enabled.append(pkg_id)
        set_temp_enabled_addons(temp_enabled)
        bk_logger.info("Added %s to temporary addons list", pkg_id)


def cleanup_temp_enabled_addons():
    """Disable temporarily enabled addons."""

    try:
        temp_enabled = get_temp_enabled_addons()

        if not temp_enabled:
            bk_logger.info("No temporarily enabled addons to clean up")
            return

        bk_logger.info("Cleaning up %d temporarily enabled addons", len(temp_enabled))

        # Disable all temporarily enabled addons using preferences API
        for pkg_id in temp_enabled:
            try:
                full_module_name = f"bl_ext.www_blenderkit_com.{pkg_id}"
                bpy.ops.preferences.addon_disable(module=full_module_name)
                bk_logger.info("Disabled temporarily enabled addon: %s", pkg_id)
            except Exception as e:
                bk_logger.warning(
                    "Failed to disable temporarily enabled addon %s: %s", pkg_id, e
                )

        # Clear the list in preferences
        set_temp_enabled_addons([])
        bk_logger.info("Temporary addon cleanup completed")
    except Exception as e:
        bk_logger.error("Error during temporary addon cleanup: %s", e)


@persistent
def scene_save(context):
    """Do cleanup of blenderkit props and send a message to the server about assets used."""
    # TODO this can be optimized by merging these 2 functions, since both iterate over all objects.
    if bpy.app.background:
        return
    check_unused()
    report_data = (
        get_asset_usages()
    )  # TODO: FIX OR REMOVE THIS (now returns empty dict all the time) https://github.com/BlenderKit/blenderkit/issues/1013
    if report_data != {}:
        client_lib.report_usages(report_data)


def refresh_addon_search_results_status():
    """Refresh installation status in addon search results after installation operations."""

    try:
        # Get current search results
        sr = search.get_search_results()
        if not sr:
            return

        # Check if we're currently viewing addons
        ui_props = bpy.context.window_manager.blenderkitUI
        if ui_props.asset_type != "ADDON":
            return

        # Update installation status for all addon search results
        for asset_data in sr:
            if asset_data.get("assetType") == "addon":
                try:
                    status = get_addon_installation_status(asset_data)
                    is_installed = status.get("installed", False)
                    is_enabled = status.get("enabled", False)

                    # Update the status in search results
                    asset_data["downloaded"] = 100 if is_installed else 0
                    asset_data["enabled"] = is_enabled

                except Exception as e:
                    bk_logger.warning(
                        f"Could not refresh status for addon {asset_data.get('name', 'Unknown')}: {e}"
                    )
                    asset_data["downloaded"] = 0
                    asset_data["enabled"] = False

    except Exception as e:
        bk_logger.warning("Error refreshing addon search results status: %s", e)


@persistent
def scene_load_pre(context):
    """Clean up temporarily enabled addons before loading new file."""
    cleanup_temp_enabled_addons()


@persistent
def scene_load(context):
    """Restart broken downloads on scene load."""
    check_missing()
    # global download_threads
    # download_threads = []

    # commenting this out - old restore broken download on scene start. Might come back if downloads get recorded in scene
    # reset_asset_ids = {}
    # reset_obs = {}
    # for ob in bpy.context.scene.collection.objects:
    #     if ob.name[:12] == 'downloading ':
    #         obn = ob.name
    #
    #         asset_data = ob['asset_data']
    #
    #         # obn.replace('#', '')
    #         # if asset_data['id'] not in reset_asset_ids:
    #
    #         if reset_obs.get(asset_data['id']) is None:
    #             reset_obs[asset_data['id']] = [obn]
    #             reset_asset_ids[asset_data['id']] = asset_data
    #         else:
    #             reset_obs[asset_data['id']].append(obn)
    # for asset_id in reset_asset_ids:
    #     asset_data = reset_asset_ids[asset_id]
    #     done = False
    #     if check_existing(asset_data, resolution = should be here):
    #         for obname in reset_obs[asset_id]:
    #             downloader = s.collection.objects[obname]
    #             done = try_finished_append(asset_data,
    #                                        model_location=downloader.location,
    #                                        model_rotation=downloader.rotation_euler)
    #
    #     if not done:
    #         downloading = check_downloading(asset_data)
    #         if not downloading:
    #             download(asset_data, downloaders=reset_obs[asset_id], delete=True)

    # check for group users that have been deleted, remove the groups /files from the file...
    # TODO scenes fixing part... download the assets not present on drive,
    # and erase from scene linked files that aren't used in the scene.


# TODO: FIX OR REMOVE THIS BROKEN FUNCTION - remove empty dict all the time
# https://github.com/BlenderKit/blenderkit/issues/1013
def get_asset_usages():
    """Report the usage of assets to the server."""
    sid = utils.get_scene_id()
    assets = {}
    asset_obs = []
    scene = bpy.context.scene
    asset_usages = {}

    for ob in scene.collection.objects:
        if ob.get("asset_data") != None:
            asset_obs.append(ob)

    for ob in asset_obs:
        asset_data = ob["asset_data"]
        abid = asset_data["assetBaseId"]

        if assets.get(abid) is None:
            asset_usages[abid] = {"count": 1}
            assets[abid] = asset_data
        else:
            asset_usages[abid]["count"] += 1

    # brushes
    for b in bpy.data.brushes:
        if b.get("asset_data") != None:
            abid = b["asset_data"]["assetBaseId"]
            asset_usages[abid] = {"count": 1}
            assets[abid] = b["asset_data"]
    # materials
    for ob in scene.collection.objects:
        for ms in ob.material_slots:
            m = ms.material

            if m is not None and m.get("asset_data") is not None:
                abid = m["asset_data"]["assetBaseId"]
                if assets.get(abid) is None:
                    asset_usages[abid] = {"count": 1}
                    assets[abid] = m["asset_data"]
                else:
                    asset_usages[abid]["count"] += 1

    assets_list = []
    assets_reported = scene.get("assets reported", {})

    new_assets_count = 0
    for k in asset_usages.keys():
        if k not in assets_reported.keys():
            data = asset_usages[k]
            list_item = {
                "asset": k,
                "usageCount": data["count"],
                "proximitySet": data.get("proximity", []),
            }
            assets_list.append(list_item)
            new_assets_count += 1
        if k not in assets_reported.keys():
            assets_reported[k] = True

    scene["assets reported"] = assets_reported

    if new_assets_count == 0:
        bk_logger.debug("no new assets were added")
        return {}
    usage_report = {"scene": sid, "reportType": "save", "assetusageSet": assets_list}

    au = scene.get("assets used", {})
    ad = scene.get("assets deleted", {})

    ak = assets.keys()
    for k in au.keys():
        if k not in ak:
            ad[k] = au[k]
        else:
            if k in ad:
                ad.pop(k)

    # scene['assets used'] = {}
    for k in ak:  # rewrite assets used.
        scene["assets used"][k] = assets[k]

    return usage_report


def _sanitize_for_idprops(value):
    """Recursively sanitize a value for storage in Blender IDProperties."""
    if isinstance(value, int):
        if value < INT32_MIN or value > INT32_MAX:
            return str(value)
        return value
    if isinstance(value, dict):
        return {k: _sanitize_for_idprops(v) for k, v in value.items()}
    if isinstance(value, (list, tuple, set)):
        return [_sanitize_for_idprops(v) for v in value]
    return value


def udpate_asset_data_in_dicts(asset_data):
    """
    updates asset data in all relevant dictionaries, after a threaded download task \
    - where the urls were retrieved, and now they can be reused
    Parameters
    ----------
    asset_data - data coming back from thread, thus containing also download urls
    """
    data = asset_data.copy()
    # filesSize is not needed, causes troubles: github.com/BlenderKit/BlenderKit/issues/1601
    if "filesSize" in data:
        del data["filesSize"]

    scene = bpy.context.scene
    scene["assets used"] = scene.get("assets used", {})

    # Reuse (or define if not yet present) a sanitizer for Blender IDProperties.
    sanitized = _sanitize_for_idprops(data)
    scene["assets used"][asset_data["assetBaseId"]] = sanitized

    # Get search results from history
    history_step = search.get_active_history_step()
    search_results = history_step.get("search_results")
    if not search_results:
        return

    for result in search_results:
        if result["assetBaseId"] != asset_data["assetBaseId"]:
            continue
        for file in asset_data["files"]:
            if not file.get("url"):
                continue
            for f1 in result["files"]:
                if f1["fileType"] != file["fileType"]:
                    continue
                f1["url"] = file["url"]


def assign_material(object, material, target_slot):
    """Assign material to either slot or GN node based on mapping"""
    if "material_mapping" in object:
        mapping = object["material_mapping"]
        target_info = mapping.get(str(target_slot))

        if target_info:
            if target_info["type"] == "SLOT":
                # Regular material slot assignment
                if len(object.material_slots) == 0:
                    object.data.materials.append(material)
                else:
                    object.material_slots[target_info["index"]].material = material
            elif target_info["type"] == "GN":
                # Assign to GN Set Material node
                for modifier in object.modifiers:
                    if (
                        modifier.type == "NODES"
                        and modifier.node_group.name == target_info["tree_name"]
                    ):
                        node = modifier.node_group.nodes.get(target_info["node_name"])
                        if node and node.type == "SET_MATERIAL":
                            node.inputs["Material"].default_value = material
                            break  # Stop after first matching node

    else:
        # Fall back to regular slot assignment
        if len(object.material_slots) == 0:
            object.data.materials.append(material)
        elif len(object.material_slots) > target_slot:
            object.material_slots[target_slot].material = material


def append_asset(asset_data, **kwargs):  # downloaders=[], location=None,
    """Link or append an asset to the scene based on its type and settings.
    This function handles the process of bringing an asset into the scene, supporting different
    asset types (model, material, brush, scene, hdr, etc.) and different import methods
    (link vs append).
    """

    file_names = kwargs.get("file_paths")
    if file_names is None:
        file_names = paths.get_download_filepaths(asset_data, kwargs["resolution"])
    #####
    # how to do particle  drop:
    # link the group we are interested in( there are more groups in File!!!! , have to get the correct one!)
    wm = bpy.context.window_manager
    user_preferences = bpy.context.preferences.addons[__package__].preferences
    user_preferences.download_counter += 1

    if asset_data["assetType"] == "scene":
        sprops = wm.blenderkit_scene

        scene = append_link.append_scene(
            file_names[0], link=sprops.append_link == "LINK", fake_user=False
        )
        if scene is not None:
            asset_main = scene
            if sprops.switch_after_append:
                bpy.context.window_manager.windows[0].scene = scene

    if asset_data["assetType"] == "hdr":
        hdr = append_link.load_HDR(file_name=file_names[0], name=asset_data["name"])
        asset_main = hdr

    if asset_data["assetType"] in ("model", "printable"):
        downloaders = kwargs.get("downloaders")
        sprops = wm.blenderkit_models
        # TODO this is here because combinations of linking objects or appending groups are rather not-usefull
        if sprops.import_method == "LINK_COLLECTION":
            sprops.append_link = "LINK"
            sprops.import_as = "GROUP"
        else:
            sprops.append_link = "APPEND"
            sprops.import_as = "INDIVIDUAL"

        # copy for override
        al = sprops.append_link
        # set consistency for objects already in scene, otherwise this literally breaks blender :)
        ain, resolution = asset_in_scene(asset_data)
        # this is commented out since it already happens in start_download function.
        # if resolution:
        #     kwargs['resolution'] = resolution
        # override based on history
        if ain is not False:
            if ain == "LINKED":
                al = "LINK"
            else:
                al = "APPEND"
                if asset_data["assetType"] == "model":
                    source_parent = get_asset_in_scene(asset_data)
                    if source_parent:
                        asset_main, new_obs = duplicate_asset(
                            source=source_parent, **kwargs
                        )
                        asset_main.location = kwargs["model_location"]
                        asset_main.rotation_euler = kwargs["model_rotation"]
                        # this is a case where asset is already in scene and should be duplicated instead.
                        # there is a big chance that the duplication wouldn't work perfectly(hidden or unselectable objects)
                        # so here we need to check and return if there was success
                        # also, if it was successful, no other operations are needed , basically all asset data is already ready from the original asset
                        if new_obs:
                            # update here assets rated/used because there might be new download urls?
                            udpate_asset_data_in_dicts(asset_data)
                            bpy.ops.ed.undo_push(
                                "INVOKE_REGION_WIN",
                                message="add %s to scene" % asset_data["name"],
                            )

                            return

        # first get conditions for append link
        link = al == "LINK"
        # then append link
        if downloaders:
            for downloader in downloaders:
                # this cares for adding particle systems directly to target mesh, but I had to block it now,
                # because of the sluggishnes of it. Possibly re-enable when it's possible to do this faster?
                if (
                    "particle_plants" in asset_data["tags"]
                    and kwargs["target_object"] != ""
                ):
                    append_link.append_particle_system(
                        file_names[-1],
                        target_object=kwargs["target_object"],
                        rotation=downloader["rotation"],
                        link=False,
                        name=asset_data["name"],
                    )
                    return

                if link:
                    asset_main, new_obs = append_link.link_collection(
                        file_names[-1],
                        location=downloader["location"],
                        rotation=downloader["rotation"],
                        link=link,
                        name=asset_data["name"],
                        parent=kwargs.get("parent"),
                        collection=kwargs.get("target_collection", ""),
                    )

                else:
                    asset_main, new_obs = append_link.append_objects(
                        file_names[-1],
                        location=downloader["location"],
                        rotation=downloader["rotation"],
                        link=link,
                        name=asset_data["name"],
                        parent=kwargs.get("parent"),
                        collection=kwargs.get("target_collection", ""),
                    )
                if asset_main.type == "EMPTY" and link:
                    bmin = asset_data["bbox_min"]
                    bmax = asset_data["bbox_max"]
                    size_min = min(
                        1.0,
                        (bmax[0] - bmin[0] + bmax[1] - bmin[1] + bmax[2] - bmin[2]) / 3,
                    )
                    asset_main.empty_display_size = size_min

        elif kwargs.get("model_location") is not None:
            if link:
                asset_main, new_obs = append_link.link_collection(
                    file_names[-1],
                    location=kwargs["model_location"],
                    rotation=kwargs["model_rotation"],
                    link=link,
                    name=asset_data["name"],
                    parent=kwargs.get("parent"),
                    collection=kwargs.get("target_collection", ""),
                )
            else:
                asset_main, new_obs = append_link.append_objects(
                    file_names[-1],
                    location=kwargs["model_location"],
                    rotation=kwargs["model_rotation"],
                    link=link,
                    name=asset_data["name"],
                    parent=kwargs.get("parent"),
                    collection=kwargs.get("target_collection", ""),
                )

            # scale Empty for assets, so they don't clutter the scene.
            if asset_main.type == "EMPTY" and link:
                bmin = asset_data["bbox_min"]
                bmax = asset_data["bbox_max"]
                size_min = min(
                    1.0, (bmax[0] - bmin[0] + bmax[1] - bmin[1] + bmax[2] - bmin[2]) / 3
                )
                asset_main.empty_display_size = size_min

        if link:
            group = asset_main.instance_collection

            lib = group.library
            lib["asset_data"] = asset_data

    elif asset_data["assetType"] == "brush":
        inscene = False
        for b in bpy.data.brushes:
            if b.blenderkit.id == asset_data["id"]:
                inscene = True
                brush = b
                break
        if not inscene:
            brush = append_link.append_brush(
                file_names[-1], link=False, fake_user=False
            )

            thumbnail_name = asset_data["thumbnail"].split(os.sep)[-1]
            tempdir = paths.get_temp_dir("brush_search")
            thumbpath = os.path.join(tempdir, thumbnail_name)
            asset_thumbs_dir = paths.get_download_dirs("brush")[0]
            asset_thumb_path = os.path.join(asset_thumbs_dir, thumbnail_name)
            shutil.copy(thumbpath, asset_thumb_path)

            asset_blender_version = utils.asset_version_as_tuple(asset_data)
            # brushes from blender version < 3.5 have inverted texture bias
            # so we need to invert it here
            if asset_blender_version < (3, 5, 0):
                brush.texture_sample_bias = -brush.texture_sample_bias

            # re-mark as asset in blender version >= 4.3
            # but only if asset comes from a version older than that

            if asset_blender_version < (4, 3, 0) and bpy.app.version >= (4, 3, 0):
                brush.asset_clear()
                brush.asset_mark()
            if bpy.app.version <= (4, 5, 0):
                brush.icon_filepath = asset_thumb_path
            else:
                # load asset thumbnail into brush if it's not already present
                if brush.preview is None:
                    with bpy.context.temp_override(id=brush):
                        bpy.ops.ed.lib_id_load_custom_preview(filepath=asset_thumb_path)
        # set the brush active
        if bpy.context.view_layer.objects.active.mode == "SCULPT":
            if bpy.app.version < (4, 3, 0):
                bpy.context.tool_settings.sculpt.brush = brush
            else:
                bpy.ops.brush.asset_activate(
                    relative_asset_identifier=f"Brush{os.sep}{brush.name}"
                )
        elif (
            bpy.context.view_layer.objects.active.mode == "TEXTURE_PAINT"
        ):  # could be just else, but for future possible more types...
            if bpy.app.version < (4, 3, 0):
                bpy.context.tool_settings.image_paint.brush = brush
            else:
                bpy.ops.brush.asset_activate(
                    relative_asset_identifier=f"Brush{os.sep}{brush.name}"
                )
        # TODO add grease pencil brushes!
        # bpy.context.tool_settings.image_paint.brush = brush
        asset_main = brush

    elif asset_data["assetType"] == "material":
        inscene = False
        sprops = wm.blenderkit_mat

        for g in bpy.data.materials:
            if g.blenderkit.id == asset_data["id"]:
                inscene = True
                material = g
                break
        if not inscene:
            link = sprops.import_method == "LINK"
            material = append_link.append_material(
                file_names[-1], matname=asset_data["name"], link=link, fake_user=False
            )

        target_object = bpy.data.objects[kwargs["target_object"]]
        assign_material(target_object, material, kwargs["material_target_slot"])

        asset_main = material

    elif asset_data["assetType"] == "nodegroup":
        inscene = False
        sprops = wm.blenderkit_nodegroup
        for g in bpy.data.node_groups:
            if hasattr(g, "blenderkit") and g.blenderkit.id == asset_data["id"]:
                inscene = True
                nodegroup = g
                break
        if not inscene:
            nodegroup, added_to_editor = append_link.append_nodegroup(
                file_names[-1],
                nodegroupname=asset_data["name"],
                link=False,
                fake_user=False,
                node_x=kwargs.get("node_x", 0),
                node_y=kwargs.get("node_y", 0),
                target_object=kwargs.get("target_object"),
                nodegroup_mode=kwargs.get("nodegroup_mode", ""),
                model_location=kwargs.get("model_location", (0, 0, 0)),
                model_rotation=kwargs.get("model_rotation", (0, 0, 0)),
            )
            # Show a message to the user if the node was not added to an editor or modifier
            if not added_to_editor:
                if kwargs.get("nodegroup_mode") == "MODIFIER":
                    reports.add_report(
                        f"Node group '{nodegroup.name}' was added to the Blender file but could not be applied as a modifier.",
                        type="WARNING",
                    )
                else:
                    reports.add_report(
                        f"Node group '{nodegroup.name}' was added to the Blender file but no suitable node editor was found to place the node.",
                        type="INFO",
                    )
        else:
            # If nodegroup was already in scene, we still want to try to add it to the editor or modifier
            _, added_to_editor = append_link.append_nodegroup(
                file_names[-1],
                nodegroupname=asset_data["name"],
                link=False,
                fake_user=False,
                node_x=kwargs.get("node_x", 0),
                node_y=kwargs.get("node_y", 0),
                target_object=kwargs.get("target_object"),
                nodegroup_mode=kwargs.get("nodegroup_mode", ""),
                model_location=kwargs.get("model_location", (0, 0, 0)),
                model_rotation=kwargs.get("model_rotation", (0, 0, 0)),
            )
        bk_logger.info("appended nodegroup: %s", nodegroup)
        asset_main = nodegroup

    asset_data["resolution"] = kwargs["resolution"]
    udpate_asset_data_in_dicts(asset_data)
    if asset_main is not None:
        update_asset_metadata(asset_main, asset_data)

    bpy.ops.ed.undo_push(
        "INVOKE_REGION_WIN", message="add %s to scene" % asset_data["name"]
    )
    # moving reporting to on save.
    # report_use_success(asset_data['id'])


def update_asset_metadata(asset_main, asset_data):
    """Update downloaded asset_data on the asset_main placed in the scene."""
    asset_main.blenderkit.asset_base_id = asset_data["assetBaseId"]
    asset_main.blenderkit.id = asset_data["id"]
    asset_main.blenderkit.description = asset_data["description"]
    asset_main.blenderkit.tags = utils.list2string(asset_data["tags"])
    # BUG #554: categories needs update, but are not in asset_data
    sanitized = _sanitize_for_idprops(asset_data)
    # TODO consider reducing stored fields for filesize.
    asset_main["asset_data"] = sanitized


def replace_resolution_linked(file_paths, asset_data):
    """Replace one asset resolution for another. This is the much simpler case.
    - Find the library.
    - Replace the path and name of the library, reload.
    """
    file_name = os.path.basename(file_paths[-1])

    for l in bpy.data.libraries:
        if not l.get("asset_data"):
            continue
        if not l["asset_data"]["assetBaseId"] == asset_data["assetBaseId"]:
            continue

        bk_logger.debug("try to re-link library")

        if not os.path.isfile(file_paths[-1]):
            bk_logger.debug("library file doesnt exist")
            break
        l.filepath = os.path.join(os.path.dirname(l.filepath), file_name)
        l.name = file_name
        udpate_asset_data_in_dicts(asset_data)


def replace_resolution_appended(file_paths, asset_data, resolution):
    """In this case the texture paths need to be replaced.
    - Find the file path pattern that is present in texture paths.
    - Replace the pattern with the new one.
    """
    all_patterns = []
    for suff in paths.resolution_suffix.values():
        pattern = f"{asset_data['id']}{os.sep}textures{suff}{os.sep}"
        all_patterns.append(pattern)
    new_pattern = f"{asset_data['id']}{os.sep}textures{paths.resolution_suffix[resolution]}{os.sep}"

    # replace the pattern with the new one.
    for i in bpy.data.images:
        for old_pattern in all_patterns:
            if i.filepath.find(old_pattern) > -1:
                fp = i.filepath.replace(old_pattern, new_pattern)
                fpabs = bpy.path.abspath(fp)
                if not os.path.exists(fpabs):
                    # this currently handles .png's that have been swapped to .jpg's during resolution generation process.
                    # should probably also handle .exr's and similar others.
                    # bk_logger.debug('need to find a replacement')
                    base, ext = os.path.splitext(fp)
                    if resolution == "blend" and i.get("original_extension"):
                        fp = base + i.get("original_extension")
                    elif ext in (".png", ".PNG"):
                        fp = base + ".jpg"
                i.filepath = fp
                i.filepath_raw = fp  # bpy.path.abspath(fp)
                for pf in i.packed_files:
                    pf.filepath = fp
                i.reload()
    udpate_asset_data_in_dicts(asset_data)


# TODO: keep this until we check resolution replacement and other features from this one are supported in daemon.
# @bpy.app.handlers.persistent
# def download_timer():
#     # TODO might get moved to handle all blenderkit stuff, not to slow down.
#     '''
#     check for running and finished downloads.
#     Running downloads get checked for progress which is passed to UI.
#     Finished downloads are processed and linked/appended to scene.
#      '''
#     global download_threads
#     # utils.p('start download timer')
#
#     # bk_logger.debug('timer download')
#     print(len(download_threads))
#     if len(download_threads) == 0:
#         # utils.p('end download timer')
#
#         return 2
#     s = bpy.context.scene
#
#     for threaddata in download_threads:
#         t = threaddata[0]
#         asset_data = threaddata[1]
#         tcom = threaddata[2]
#
#         progress_bars = []
#         downloaders = []
#
#         if t.is_alive():  # set downloader size
#             sr = global_vars.DATA.get('search results')
#             if sr is not None:
#                 for r in sr:
#                     if asset_data['id'] == r['id']:
#                         r['downloaded'] = 0.5  # tcom.progress
#         if not t.is_alive():
#             if tcom.error:
#                 sprops = utils.get_search_props()
#                 sprops.report = tcom.report
#                 download_threads.remove(threaddata)
#                 # utils.p('end download timer')
#                 return
#
#             file_paths = paths.get_download_filepaths(asset_data, tcom.passargs['resolution'])
#             if len(file_paths) == 0:
#                 bk_logger.debug('library names not found in asset data after download')
#                 download_threads.remove(threaddata)
#                 break
#
#             wm = bpy.context.window_manager
#
#             at = asset_data['assetType']
#             if ((bpy.context.mode == 'OBJECT' and \
#                  (at == 'model' or at == 'material'))) \
#                     or ((at == 'brush') \
#                         and wm.get('appendable') == True) or at == 'scene' or at == 'hdr':
#                 # don't do this stuff in editmode and other modes, just wait...
#                 download_threads.remove(threaddata)
#
#                 # duplicate file if the global and subdir are used in prefs
#                 if len(file_paths) == 2:  # todo this should try to check if both files exist and are ok.
#                     utils.copy_asset(file_paths[0], file_paths[1])
#                     # shutil.copyfile(file_paths[0], file_paths[1])
#
#                 bk_logger.debug('appending asset')
#                 # progress bars:
#
#                 # we need to check if mouse isn't down, which means an operator can be running.
#                 # Especially for sculpt mode, where appending a brush during a sculpt stroke causes crasehes
#                 #
#
#                 if tcom.passargs.get('redownload'):
#                     # handle lost libraries here:
#                     for l in bpy.data.libraries:
#                         if l.get('asset_data') is not None and l['asset_data']['id'] == asset_data['id']:
#                             l.filepath = file_paths[-1]
#                             l.reload()
#
#                 if tcom.passargs.get('replace_resolution'):
#                     # try to relink
#                     # HDRs are always swapped, so their swapping is handled without the replace_resolution option
#
#                     ain, resolution = asset_in_scene(asset_data)
#
#                     if ain == 'LINKED':
#                         replace_resolution_linked(file_paths, asset_data)
#
#
#                     elif ain == 'APPENDED':
#                         replace_resolution_appended(file_paths, asset_data, tcom.passargs['resolution'])
#
#
#
#                 else:
#                     done = try_finished_append(asset_data, **tcom.passargs)
#                     if not done:
#                         at = asset_data['assetType']
#                         tcom.passargs['retry_counter'] = tcom.passargs.get('retry_counter', 0) + 1
#                         download(asset_data, **tcom.passargs)
#
#                     if global_vars.DATA['search results'] is not None and done:
#                         for sres in global_vars.DATA['search results']:
#                             if asset_data['id'] == sres['id']:
#                                 sres['downloaded'] = 100
#
#                 bk_logger.debug('finished download thread')
#     # utils.p('end download timer')
#
#     return .5


def handle_download_task(task: client_tasks.Task):
    """Handle incoming task information.
    Update progress. Print messages. Fire post-download functions.
    """
    global download_tasks

    if task.status == "finished":
        # we still write progress since sometimes the progress bars wouldn't end on 100%
        download_write_progress(task.task_id, task)
        # try to parse, in some states task gets returned to be pending (e.g. in editmode)
        try:
            download_post(task)
            download_tasks.pop(task.task_id)
            return
        except Exception as e:
            bk_logger.exception("Asset appending/linking has failed: %s", e)
            task.message = f"Append failed: {e}"
            task.status = "error"

    if task.status == "error":
        reports.add_report(task.message, type="ERROR")
        download_tasks.pop(task.task_id)
    else:
        download_write_progress(task.task_id, task)


def clear_downloads():
    """Cancel all downloads."""
    global download_tasks
    download_tasks.clear()


def download_write_progress(task_id, task):
    """writes progress from client_lib reports to addon tasks list"""
    global download_tasks
    task_addon = download_tasks.get(task.task_id)
    if task_addon is None:
        bk_logger.warning("couldn't write download progress to %s", task.progress)
        return
    task_addon["progress"] = task.progress
    task_addon["text"] = task.message

    # go through search results to write progress to display progress bars
    sr = search.get_search_results()
    if sr is not None:
        for r in sr:
            if task.data["asset_data"]["id"] == r["id"]:
                r["downloaded"] = task.progress


# TODO might get moved to handle all blenderkit stuff, not to slow down.
def download_post(task: client_tasks.Task) -> None:
    """Check for running and finished downloads.
    Running downloads get checked for progress which is passed to UI.
    Finished downloads are processed and linked/appended to scene.
    Finished downloads can become pending tasks, if Blender isn't ready to append the files.
    """
    global download_tasks

    orig_task = download_tasks.get(task.task_id)
    if orig_task is None:
        return  # What does this mean? Is it a failure? Or expected?

    file_paths = task.result.get("file_paths", [])
    if file_paths == []:
        bk_logger.info("library names not found in asset data after download")

    # SUPER IMPORTANT CODE HERE
    # Writing this back into the asset file data means it can be reused in the scene or file.
    rf = paths.get_res_file(task.data["asset_data"], task.data["resolution"])[0]
    rf["file_name"] = file_paths[-1]
    rf["url"] = task.result.get("url")

    wm = bpy.context.window_manager
    at = task.data["asset_data"]["assetType"]

    # don't do this stuff in editmode and other modes, just wait...
    # we don't remove the task before it's actually possible to remove it.
    if bpy.context.mode != "OBJECT" and (at == "model" or at == "material"):
        # try to switch to object mode - if it's not possible, propagate exception higher up
        bpy.ops.object.mode_set(mode="OBJECT")

    # don't append brushes if not in sculpt/paint mode - WHY?
    if (at == "brush") and wm.get("appendable") == False:  # type: ignore
        # try to switch to sculpt mode - if it's not possible, propagate exception higher up
        bpy.ops.object.mode_set(mode="SCULPT")

    # duplicate file if the global and subdir are used in prefs
    if len(file_paths) == 2:
        # TODO this should try to check if both files exist and are ok.
        utils.copy_asset(file_paths[0], file_paths[1])
        # shutil.copyfile(file_paths[0], file_paths[1])

    bk_logger.debug("appending asset")
    # progress bars:

    # we need to check if mouse isn't down, which means an operator can be running.
    # Especially for sculpt mode, where appending a brush during a sculpt stroke causes crasehes
    #
    # TODO use redownload in data, this is used for downloading/ copying missing libraries.
    if task.data.get("redownload"):
        # handle lost libraries here:
        for l in bpy.data.libraries:  # type: ignore
            if not isinstance(l, bpy.types.Library):
                continue
            if (
                l.get("asset_data") is not None  # type: ignore[attr-defined]
                and l["asset_data"]["id"] == task.data["asset_data"]["id"]  # type: ignore[index]
            ):
                l.filepath = file_paths[-1]
                l.reload()

    if task.data.get("replace_resolution"):
        # try to relink
        # HDRs are always swapped, so their swapping is handled without the replace_resolution option
        ain, _ = asset_in_scene(task.data["asset_data"])
        if ain == "LINKED":
            replace_resolution_linked(file_paths, task.data["asset_data"])
        elif ain == "APPENDED":
            replace_resolution_appended(
                file_paths, task.data["asset_data"], task.data["resolution"]
            )
        return

    orig_task.update(task.data)

    # For addons, install from the downloaded file instead of appending
    if at == "addon":
        if file_paths:
            # Check if addon should be enabled after installation (default: True)
            enable_on_install = task.data.get("enable_on_install", True)
            install_addon_from_local_file(
                task.data["asset_data"],
                file_paths[-1],
                enable_on_install=enable_on_install,
            )

        else:
            bk_logger.error("No file paths available for addon installation")
            reports.add_report(
                "Addon download completed but no file found", type="ERROR"
            )
        return

    try_finished_append(
        file_paths=file_paths, **task.data
    )  # exception is handled in calling function
    # TODO add back re-download capability for deamon - used for lost libraries
    # tcom.passargs['retry_counter'] = tcom.passargs.get('retry_counter', 0) + 1
    # download(asset_data, **tcom.passargs)
    # utils.p('end download timer')
    return


def download(asset_data, **kwargs):
    """Init download data and request task from BlenderKit-Client."""
    if kwargs.get("retry_counter", 0) > 3:
        sprops = utils.get_search_props()
        report = f"Maximum retries exceeded for {asset_data['name']}"
        sprops.report = report
        reports.add_report(report, type="ERROR")
        bk_logger.debug(sprops.report)
        return

    # incoming data can be either directly dict from python, or blender id property
    # (recovering failed downloads on reload)
    if type(asset_data) == dict:
        asset_data = copy.deepcopy(asset_data)
    else:
        asset_data = asset_data.to_dict()

    # inject resolution into prefs.
    prefs = utils.get_preferences_as_dict()
    prefs["resolution"] = kwargs.get("resolution", "original")
    if "unpack_files" in kwargs:  # for add-on download
        prefs["unpack_files"] = kwargs["unpack_files"]

    data = {
        "asset_data": asset_data,
        "PREFS": prefs,
        "progress": 0,
        "text": f"downloading {asset_data['name']}",
    }
    for arg, value in kwargs.items():
        data[arg] = value
    data["PREFS"]["scene_id"] = utils.get_scene_id()
    data["download_dirs"] = paths.get_download_dirs(asset_data["assetType"])
    if "downloaders" in kwargs:
        data["downloaders"] = kwargs["downloaders"]

    response = client_lib.asset_download(data)
    download_tasks[response["task_id"]] = data


def check_downloading(asset_data, **kwargs) -> bool:
    """Check if the asset is already being downloaded.
    If not, return False.
    If yes, just make a progress bar with downloader object and return True.
    """
    global download_tasks
    downloading = False

    for _, task in download_tasks.items():
        p_asset_data = task["asset_data"]
        if p_asset_data["id"] == asset_data["id"]:
            at = asset_data["assetType"]
            if at in ("model", "material"):
                downloader = {
                    "location": kwargs["model_location"],
                    "rotation": kwargs["model_rotation"],
                }
                task["downloaders"].append(downloader)
            downloading = True

    return downloading


def check_existing(asset_data, resolution="blend", can_return_others=False):
    """Check if the object exists on the hard drive."""
    if asset_data.get("files") == None:
        return False  # this is because of some very odl files where asset data had no files structure.

    file_names = paths.get_download_filepaths(
        asset_data, resolution, can_return_others=can_return_others
    )
    if len(file_names) == 0:
        return False

    if len(file_names) == 2:
        # TODO this should check also for failed or running downloads.
        # If download is running, assign just the running thread. if download isn't running but the file is wrong size,
        #  delete file and restart download (or continue downoad? if possible.)
        if os.path.isfile(file_names[0]):  # and not os.path.isfile(file_names[1])
            utils.copy_asset(file_names[0], file_names[1])
        elif not os.path.isfile(file_names[0]) and os.path.isfile(
            file_names[1]
        ):  # only in case of changed settings or deleted/moved global dict.
            utils.copy_asset(file_names[1], file_names[0])

    if os.path.isfile(file_names[0]):
        return True

    return False


def try_finished_append(asset_data, **kwargs):
    """Try to append asset, if not successfully delete source files.
    This means probably wrong download, so download should restart.
    Returns True if successful, False if file_names are empty or file_names[-1] is not file.
    Returns Exception if append_asset() failed.
    """

    file_paths = kwargs.get("file_paths")
    if file_paths is None or len(file_paths) == 0:
        file_paths = paths.get_download_filepaths(asset_data, kwargs["resolution"])

    bk_logger.debug("try to append already existing asset")
    if len(file_paths) == 0:
        raise utils.BlenderkitAppendException("No file_paths found")

    if not os.path.isfile(file_paths[-1]):
        raise utils.BlenderkitAppendException(
            f"Library file does not exist: {file_paths[-1]}"
        )

    kwargs["name"] = asset_data["name"]

    try:
        append_asset(asset_data, **kwargs)
    except Exception as e:
        # TODO: this should distinguish if the appending failed (wrong file)
        # or something else happened (shouldn't delete the files)
        for file_path in file_paths:
            try:
                os.remove(file_path)
            except Exception as e1:
                bk_logger.error("removing file %s failed: %s", file_path, e1)
        raise e

    # Update downloaded status in search results
    sr = search.get_search_results()
    if sr is None:
        return
    for sres in sr:
        if asset_data["id"] != sres["id"]:
            continue
        sres["downloaded"] = 100


def get_asset_in_scene(asset_data):
    """tries to find an appended copy of particular asset and duplicate it - so it doesn't have to be appended again."""
    for ob in bpy.context.scene.objects:
        ad1 = ob.get("asset_data")
        if not ad1:
            continue
        if ad1.get("assetBaseId") == asset_data["assetBaseId"]:
            return ob
    return None


def check_all_visible(obs):
    """checks all objects are visible, so they can be manipulated/copied."""
    for ob in obs:
        if not ob.visible_get():
            return False
    return True


def check_selectible(obs):
    """checks if all objects can be selected and selects them if possible.
    this isn't only select_hide, but all possible combinations of collections e.t.c. so hard to check otherwise.
    """
    for ob in obs:
        ob.select_set(True)
        if not ob.select_get():
            return False
    return True


def duplicate_asset(
    source, **kwargs
) -> tuple[bpy.types.Object, list[bpy.types.Object]]:
    """
    Duplicate asset when it's already appended in the scene,
    so that blender's append doesn't create duplicated data.
    """
    bk_logger.debug("duplicate asset instead")
    # we need to save selection
    sel = utils.selection_get()
    try:
        bpy.ops.object.select_all(action="DESELECT")
    except Exception as e:
        reports.add_report(
            f"duplicate_asset: {str(e)}",
            3,
            type="ERROR",
        )
        raise e

    # check visibility
    obs = utils.get_hierarchy(source)
    if not check_all_visible(obs):
        return None, []
    # check selectability and select in one run
    if not check_selectible(obs):
        return None, []

    # duplicate the asset objects
    bpy.ops.object.duplicate(linked=True)

    nobs = bpy.context.selected_objects[:]
    # get asset main object
    for ob in nobs:
        if ob.parent not in nobs:
            asset_main = ob
            break

    # in case of replacement,there might be a paarent relationship that can be restored
    if kwargs.get("parent"):
        parent = bpy.data.objects[kwargs["parent"]]
        asset_main.parent = (
            parent  # even if parent is None this is ok without if condition
        )
    else:
        asset_main.parent = None
    # restore original selection
    utils.selection_set(sel)
    return asset_main, nobs


def asset_in_scene(asset_data):
    """checks if the asset is already in scene. If yes, modifies asset data so the asset can be reached again."""
    scene = bpy.context.scene
    assets_used = scene.get("assets used", {})

    base_id = asset_data["assetBaseId"]
    if base_id not in assets_used.keys():
        return False, None

    ad = assets_used[base_id]
    if not ad.get("files"):
        return False, None

    for fi in ad["files"]:
        if fi.get("file_name") == None:
            continue

        for fi1 in asset_data["files"]:
            if fi["fileType"] != fi1["fileType"]:
                continue

            fi1["file_name"] = fi["file_name"]
            fi1["url"] = fi["url"]

            # browse all collections since linked collections can have same name.
            if asset_data["assetType"] in ("model", "printable"):
                for c in bpy.data.collections:
                    if c.name != ad["name"]:
                        continue

                    # there can also be more linked collections with same name, we need to check base_id.
                    if c.library is None:
                        continue
                    if not c.library.get("asset_data"):
                        continue
                    if (
                        c.library
                        and c.library["asset_data"].get("assetBaseId") == base_id
                    ):
                        bk_logger.info("asset found linked in the scene")
                        return "LINKED", ad.get("resolution")
            elif asset_data["assetType"] == "material":
                for m in bpy.data.materials:
                    if not m.get("asset_data"):
                        continue
                    if m.library and m["asset_data"].get("assetBaseId") == base_id:
                        bk_logger.info("asset found linked in the scene")
                        return "LINKED", ad.get("resolution")

            bk_logger.info("asset found appended in the scene")
            return "APPENDED", ad.get("resolution")
    return False, None


def start_download(asset_data, **kwargs) -> bool:
    """Start download of an asset. But first check if the asset is not already in scene.
    Or if file is not being downloaded already.
    Return true if new download was started. Otherwise return false.
    """
    # first check if the asset is already in scene. We can use that asset without checking with server
    ain, _ = asset_in_scene(asset_data)
    # quota_ok = ain is not False
    # if resolution:
    #     kwargs['resolution'] = resolution
    # otherwise, check on server

    if check_downloading(asset_data, **kwargs):
        return False

    if ain and not kwargs.get("replace_resolution"):
        # this goes to appending asset - where it should duplicate the original asset already in scene.
        bk_logger.info("try append or asset from drive without download")
        try:
            try_finished_append(asset_data, **kwargs)
            return False
        except Exception as e:
            bk_logger.info("Failed to append asset: %s, continuing with download", e)

    if asset_data["assetType"] in ("model", "material"):
        downloader = {
            "location": kwargs["model_location"],
            "rotation": kwargs["model_rotation"],
        }
        download(asset_data, downloaders=[downloader], **kwargs)
        return True

    download(asset_data, **kwargs)
    return True


asset_types = (
    ("MODEL", "Model", "set of objects"),
    ("SCENE", "Scene", "scene"),
    ("HDR", "Hdr", "hdr"),
    ("MATERIAL", "Material", "any .blend Material"),
    ("TEXTURE", "Texture", "a texture, or texture set"),
    ("BRUSH", "Brush", "brush, can be any type of blender brush"),
    ("ADDON", "Addon", "addon"),
)


class BlenderkitAddonManagerOperator(bpy.types.Operator):
    """Manage BlenderKit addon installation, enabling, and disabling"""

    bl_idname = "scene.blenderkit_addon_manager"
    bl_label = "Addon Manager"
    bl_options = {"REGISTER", "INTERNAL"}

    asset_data: bpy.props.StringProperty()  # JSON encoded asset data
    action: bpy.props.EnumProperty(
        items=[
            ("INSTALL", "Install", "Install the addon"),
            ("UNINSTALL", "Uninstall", "Uninstall the addon"),
            ("ENABLE", "Enable", "Enable the addon"),
            ("DISABLE", "Disable", "Disable the addon"),
            ("TEMP_ENABLE", "Enable Temporarily", "Enable until end of session"),
        ]
    )

    def execute(self, context):

        try:
            asset_data = json.loads(self.asset_data)
        except:
            reports.add_report("Invalid asset data", type="ERROR")
            return {"CANCELLED"}

        addon_name = asset_data.get("name", "Unknown Addon")
        status = get_addon_installation_status(asset_data)
        pkg_id = status["pkg_id"]

        # For non-install actions, we need the repository and pkg_id
        repo_index = -1
        if self.action != "INSTALL":
            if not pkg_id:
                reports.add_report("No extension ID found for this addon", type="ERROR")
                return {"CANCELLED"}

            # Find the BlenderKit repository
            repo, repo_index = get_blenderkit_repository()
            if repo is None:
                reports.add_report("BlenderKit repository not found", type="ERROR")
                return {"CANCELLED"}

        try:
            if self.action == "INSTALL":
                # Trigger download which will automatically install after completion
                reports.add_report(f"Downloading addon '{addon_name}'...", type="INFO")

                # Check if addon is already downloading
                if check_downloading(asset_data):
                    reports.add_report(
                        f"Addon '{addon_name}' is already being downloaded", type="INFO"
                    )
                    return {"FINISHED"}

                # Start the download
                download(asset_data, resolution="blend")
                return {"FINISHED"}

            elif self.action == "UNINSTALL":
                result = bpy.ops.extensions.package_uninstall(
                    repo_index=repo_index, pkg_id=pkg_id
                )
                if "FINISHED" not in result:
                    raise Exception(
                        f"Uninstallation failed - operation returned: {result}"
                    )
                reports.add_report(
                    f"Successfully uninstalled '{addon_name}'", type="INFO"
                )
                self.report({"INFO"}, f"Successfully uninstalled '{addon_name}'")
                refresh_addon_search_results_status()

            elif self.action == "ENABLE":
                result = bpy.ops.extensions.package_enable(
                    repo_index=repo_index, pkg_id=pkg_id
                )
                if "FINISHED" not in result:
                    raise Exception(f"Enable failed - operation returned: {result}")
                reports.add_report(f"Successfully enabled '{addon_name}'", type="INFO")
                self.report({"INFO"}, f"Successfully enabled '{addon_name}'")
                refresh_addon_search_results_status()

            elif self.action == "DISABLE":
                result = bpy.ops.extensions.package_disable(
                    repo_index=repo_index, pkg_id=pkg_id
                )
                if "FINISHED" not in result:
                    raise Exception(f"Disable failed - operation returned: {result}")
                reports.add_report(f"Successfully disabled '{addon_name}'", type="INFO")
                self.report({"INFO"}, f"Successfully disabled '{addon_name}'")
                refresh_addon_search_results_status()

            elif self.action == "TEMP_ENABLE":
                result = bpy.ops.extensions.package_enable(
                    repo_index=repo_index, pkg_id=pkg_id
                )
                if "FINISHED" not in result:
                    raise Exception(
                        f"Temporary enable failed - operation returned: {result}"
                    )
                # Store the package for later disabling
                wm = context.window_manager
                temp_enabled = wm.get("blenderkit_temp_enabled_addons", [])
                if pkg_id not in temp_enabled:
                    temp_enabled.append(pkg_id)
                    wm["blenderkit_temp_enabled_addons"] = temp_enabled
                reports.add_report(
                    f"Temporarily enabled '{addon_name}' (will disable on session end)",
                    type="INFO",
                )
                self.report({"INFO"}, f"Temporarily enabled '{addon_name}'")
                refresh_addon_search_results_status()

        except Exception as e:
            error_msg = f"Failed to {self.action.lower()} '{addon_name}': {e}"
            reports.add_report(error_msg, type="ERROR")
            self.report({"ERROR"}, error_msg)
            return {"CANCELLED"}

        return {"FINISHED"}


class BlenderkitAddonChoiceOperator(bpy.types.Operator):
    """Show addon management options popup"""

    bl_idname = "scene.blenderkit_addon_choice"
    bl_label = "Addon Options"
    bl_options = {"REGISTER", "INTERNAL"}

    asset_data: bpy.props.StringProperty()  # JSON encoded asset data

    # Actions for not installed addons
    action_not_installed: bpy.props.EnumProperty(
        name="Action",
        description="Choose what to do with this addon",
        items=[
            (
                "INSTALL_AND_ENABLE",
                "Install and Enable",
                "Install the addon and enable it immediately",
                "CHECKBOX_HLT",
                0,
            ),
            (
                "INSTALL_AND_TEMP_ENABLE",
                "Install and Enable Temporarily",
                "Install and enable until end of session",
                "TIME",
                1,
            ),
            (
                "INSTALL_ONLY",
                "Install Only",
                "Install the addon but keep it disabled",
                "IMPORT",
                2,
            ),
        ],
    )

    # Actions for installed and enabled addons
    action_installed_enabled: bpy.props.EnumProperty(
        name="Action",
        description="Choose what to do with this addon",
        items=[
            ("DISABLE", "Disable", "Disable the addon", "CHECKBOX_DEHLT", 0),
            ("UNINSTALL", "Uninstall", "Completely remove the addon", "CANCEL", 1),
        ],
    )

    # Actions for installed but disabled addons
    action_installed_disabled: bpy.props.EnumProperty(
        name="Action",
        description="Choose what to do with this addon",
        items=[
            ("ENABLE", "Enable", "Enable the addon permanently", "CHECKBOX_HLT", 0),
            (
                "TEMP_ENABLE",
                "Enable Temporarily",
                "Enable until end of session",
                "TIME",
                1,
            ),
            ("UNINSTALL", "Uninstall", "Completely remove the addon", "CANCEL", 2),
        ],
    )

    def draw(self, context):

        layout = self.layout

        try:
            asset_data = json.loads(self.asset_data)
        except:
            layout.label(text="Invalid asset data")
            return

        addon_name = asset_data.get("name", "Unknown Addon")
        status = get_addon_installation_status(asset_data)

        layout.label(text=f"Addon: {addon_name}")
        layout.separator()

        layout = layout.column()
        # Show current status and appropriate action enum
        if not status["installed"]:
            layout.label(text="Status: Not Installed", icon="QUESTION")
            layout.separator()
            layout.prop(self, "action_not_installed", expand=True)
        elif status["enabled"]:
            layout.label(text="Status: Installed and Enabled", icon="CHECKMARK")
            layout.separator()
            layout.prop(self, "action_installed_enabled", expand=True)
        else:
            layout.label(text="Status: Installed but Disabled", icon="X")
            layout.separator()
            layout.prop(self, "action_installed_disabled", expand=True)

    def invoke(self, context, event):
        # Set default values for each enum
        self.action_not_installed = "INSTALL_AND_ENABLE"
        self.action_installed_enabled = "DISABLE"
        self.action_installed_disabled = "ENABLE"
        wm = context.window_manager
        return wm.invoke_props_dialog(self, width=350)

    def execute(self, context):

        try:
            asset_data = json.loads(self.asset_data)
        except:
            reports.add_report("Invalid asset data", type="ERROR")
            return {"CANCELLED"}

        addon_name = asset_data.get("name", "Unknown Addon")
        status = get_addon_installation_status(asset_data)
        pkg_id = status["pkg_id"]

        # Get the selected action based on addon status
        if not status["installed"]:
            selected_action = self.action_not_installed
        elif status["enabled"]:
            selected_action = self.action_installed_enabled
        else:
            selected_action = self.action_installed_disabled

        # For non-install actions, we need the repository and pkg_id
        repo_index = -1
        if selected_action not in (
            "INSTALL_AND_ENABLE",
            "INSTALL_AND_TEMP_ENABLE",
            "INSTALL_ONLY",
        ):
            if not pkg_id:
                reports.add_report("No extension ID found for this addon", type="ERROR")
                return {"CANCELLED"}

            # Find the BlenderKit repository
            repo, repo_index = get_blenderkit_repository()
            if repo is None:
                reports.add_report("BlenderKit repository not found", type="ERROR")
                return {"CANCELLED"}

        try:
            if selected_action in (
                "INSTALL_AND_ENABLE",
                "INSTALL_AND_TEMP_ENABLE",
                "INSTALL_ONLY",
            ):
                # Trigger download which will automatically install and enable after completion
                reports.add_report(f"Downloading addon '{addon_name}'...", type="INFO")

                # Check if addon is already downloading
                if check_downloading(asset_data):
                    reports.add_report(
                        f"Addon '{addon_name}' is already being downloaded", type="INFO"
                    )
                    return {"FINISHED"}

                if selected_action == "INSTALL_AND_TEMP_ENABLE":
                    add_temp_enabled_addon(pkg_id)

                # Enable on install for both INSTALL_AND_ENABLE and INSTALL_AND_TEMP_ENABLE
                enable_on_install = selected_action != "INSTALL_ONLY"
                # Start the download, disable unpacking
                download(
                    asset_data,
                    resolution="blend",
                    unpack_files=False,
                    enable_on_install=enable_on_install,
                )
                return {"FINISHED"}

            elif selected_action == "UNINSTALL":
                result = bpy.ops.extensions.package_uninstall(
                    repo_index=repo_index, pkg_id=pkg_id
                )
                if "FINISHED" not in result:
                    raise Exception(
                        f"Uninstallation failed - operation returned: {result}"
                    )
                reports.add_report(
                    f"Successfully uninstalled '{addon_name}'", type="INFO"
                )
                self.report({"INFO"}, f"Successfully uninstalled '{addon_name}'")
                refresh_addon_search_results_status()

            elif selected_action == "ENABLE":
                # Enable using preferences API
                full_module_name = f"bl_ext.www_blenderkit_com.{pkg_id}"
                try:
                    result = bpy.ops.preferences.addon_enable(module=full_module_name)
                    if "FINISHED" not in result:
                        raise Exception(f"Enable operation failed - returned: {result}")
                    reports.add_report(
                        f"Successfully enabled '{addon_name}'", type="INFO"
                    )
                    self.report({"INFO"}, f"Successfully enabled '{addon_name}'")
                    refresh_addon_search_results_status()
                except Exception as e:
                    bk_logger.error("Failed to enable addon: %s", e)
                    reports.add_report(
                        f"Failed to enable '{addon_name}': {e}", type="ERROR"
                    )

            elif selected_action == "DISABLE":
                # Disable using preferences API
                full_module_name = f"bl_ext.www_blenderkit_com.{pkg_id}"
                try:
                    result = bpy.ops.preferences.addon_disable(module=full_module_name)
                    if "FINISHED" not in result:
                        raise Exception(
                            f"Disable operation failed - returned: {result}"
                        )
                    reports.add_report(
                        f"Successfully disabled '{addon_name}'", type="INFO"
                    )
                    self.report({"INFO"}, f"Successfully disabled '{addon_name}'")
                    refresh_addon_search_results_status()
                except Exception as e:
                    bk_logger.error("Failed to disable addon: %s", e)
                    reports.add_report(
                        f"Failed to disable '{addon_name}': {e}", type="ERROR"
                    )

            elif selected_action == "TEMP_ENABLE":
                # Temporarily enable using preferences API
                full_module_name = f"bl_ext.www_blenderkit_com.{pkg_id}"
                try:
                    result = bpy.ops.preferences.addon_enable(module=full_module_name)
                    if "FINISHED" not in result:
                        raise Exception(
                            f"Temporary enable operation failed - returned: {result}"
                        )
                except Exception as e:
                    bk_logger.error("Failed to temp enable addon: %s", e)
                    reports.add_report(
                        f"Failed to enable '{addon_name}': {e}", type="ERROR"
                    )
                    return {"CANCELLED"}

                # Store the package for later disabling
                add_temp_enabled_addon(pkg_id)
                reports.add_report(
                    f"Temporarily enabled '{addon_name}' (will disable on session end)",
                    type="INFO",
                )
                self.report({"INFO"}, f"Temporarily enabled '{addon_name}'")
                refresh_addon_search_results_status()

        except Exception as e:
            bk_logger.error("Addon operation failed for '%s': %s", addon_name, e)
            error_msg = f"Failed to {selected_action.lower().replace('_', ' ')} '{addon_name}': {e}"
            reports.add_report(error_msg, type="ERROR")
            self.report({"ERROR"}, error_msg)
            return {"CANCELLED"}

        return {"FINISHED"}


class BlenderkitKillDownloadOperator(bpy.types.Operator):
    """Kill a download"""

    bl_idname = "scene.blenderkit_download_kill"
    bl_label = "BlenderKit Kill Asset Download"
    bl_options = {"REGISTER", "INTERNAL"}

    task_id: StringProperty(  # type: ignore[valid-type]
        name="Task ID", description="ID of the task to kill", default=""
    )

    def execute(self, context):
        global download_tasks
        download_tasks.pop(self.task_id)
        client_lib.cancel_download(self.task_id)
        return {"FINISHED"}


def available_resolutions_callback(self, context):
    """Checks active asset for available resolutions and offers only those available
    TODO: this currently returns always the same list of resolutions, make it actually work
    """

    pat_items = (
        ("512", "512", "", 1),
        ("1024", "1024", "", 2),
        ("2048", "2048", "", 3),
        ("4096", "4096", "", 4),
        ("8192", "8192", "", 5),
    )
    items = []
    for item in pat_items:
        if int(self.max_resolution) >= int(item[0]):
            items.append(item)
    items.append(("ORIGINAL", "Original", "", 6))
    return items


def has_asset_files(asset_data):
    """Check if asset has files."""
    # Addons are handled separately by the extension system
    if asset_data["assetType"] == "addon":
        return True

    for f in asset_data["files"]:
        if f["fileType"] in ("blend", "zip_file"):
            return True
    return False


class BlenderkitDownloadOperator(bpy.types.Operator):
    """Download and link asset to scene. Only link if asset already available locally"""

    bl_idname = "scene.blenderkit_download"
    bl_label = "Download"
    bl_options = {"REGISTER", "UNDO", "INTERNAL"}

    # asset_type: EnumProperty(
    #     name="Type",
    #     items=asset_types,
    #     description="Type of download",
    #     default="MODEL",
    # )
    asset_index: IntProperty(  # type: ignore[valid-type]
        name="Asset Index", description="asset index in search results", default=-1
    )

    asset_base_id: StringProperty(  # type: ignore[valid-type]
        name="Asset base Id",
        description="Asset base id, used instead of search result index",
        default="",
    )

    target_object: StringProperty(  # type: ignore[valid-type]
        name="Target Object",
        description="Material or object target for replacement",
        default="",
    )

    target_collection: StringProperty(  # type: ignore[valid-type]
        name="Target Collection",
        description="Collection to place the asset in",
        default="",
    )

    parent: StringProperty(  # type: ignore[valid-type]
        name="Parent Object",
        description="Object to parent the new asset to",
        default="",
    )

    material_target_slot: IntProperty(  # type: ignore[valid-type]
        name="Asset Index", description="asset index in search results", default=0
    )
    model_location: FloatVectorProperty(name="Asset Location", default=(0, 0, 0))  # type: ignore[valid-type]
    model_rotation: FloatVectorProperty(name="Asset Rotation", default=(0, 0, 0))  # type: ignore[valid-type]

    replace: BoolProperty(  # type: ignore[valid-type]
        name="Replace",
        description="replace selection with the asset",
        default=False,
        options={"SKIP_SAVE"},
    )

    replace_resolution: BoolProperty(  # type: ignore[valid-type]
        name="Replace resolution",
        description="replace resolution of the active asset",
        default=False,
        options={"SKIP_SAVE"},
    )

    invoke_resolution: BoolProperty(  # type: ignore[valid-type]
        name="Replace resolution popup",
        description="pop up to ask which resolution to download",
        default=False,
        options={"SKIP_SAVE"},
    )

    invoke_scene_settings: BoolProperty(  # type: ignore[valid-type]
        name="Scene import settings popup",
        description="pop up scene import settings",
        default=False,
        options={"SKIP_SAVE"},
    )

    use_resolution_operator: BoolProperty(  # type: ignore[valid-type]
        name="Use operator resolution set by the operator",
        description="Use resolution set by the operator",
        default=False,
        options={"SKIP_SAVE"},
    )

    resolution: EnumProperty(  # type: ignore[valid-type]
        items=available_resolutions_callback,
        default=6,
        description="Replace resolution",
        options={"SKIP_SAVE"},
    )

    # needs to be passed to the operator to not show all resolution possibilities
    max_resolution: IntProperty(name="Max resolution", description="", default=0)  # type: ignore[valid-type]
    # has_res_0_5k: BoolProperty(name='512',
    #                                 description='', default=False)

    cast_parent: StringProperty(  # type: ignore[valid-type]
        name="Particles Target Object", description="", default=""
    )

    node_x: FloatProperty(  # type: ignore[valid-type]
        name="Node X Position",
        description="X position to place the node group in node editor",
        default=0.0,
    )

    node_y: FloatProperty(  # type: ignore[valid-type]
        name="Node Y Position",
        description="Y position to place the node group in node editor",
        default=0.0,
    )

    nodegroup_mode: StringProperty(  # type: ignore[valid-type]
        name="Nodegroup Mode",
        description="How to add the nodegroup: 'MODIFIER' for new modifier, 'NODE' for node in existing tree, 'SHOW_DIALOG' to show dialog",
        default="",
        options={"SKIP_SAVE"},
    )

    # close_window: BoolProperty(name='Close window',
    #                            description='Try to close the window below mouse before download',
    #                            default=False)
    # @classmethod
    # def poll(cls, context):
    #     return bpy.context.window_manager.BlenderKitModelThumbnails is not ''
    tooltip: bpy.props.StringProperty(  # type: ignore[valid-type]
        default="Download and link asset to scene. Only link if asset already available locally"
    )

    @classmethod
    def description(cls, context, properties):
        return properties.tooltip

    def get_asset_data(self, context):
        """Get asset data - it can come from scene, or from search results."""
        scene = bpy.context.scene
        if self.asset_index > -1:  # Getting the data from search results
            sr = search.get_search_results()
            asset_data = sr[
                self.asset_index
            ]  # TODO CHECK ALL OCCURRENCES OF PASSING BLENDER ID PROPS TO THREADS!
            asset_base_id = asset_data["assetBaseId"]
            return asset_data

        # Getting the data from scene
        asset_base_id = self.asset_base_id
        assets_used = scene.get("assets used", {})
        if (
            asset_base_id in assets_used
        ):  # already used assets have already download link and especially file link.
            asset_data = scene["assets used"][asset_base_id].to_dict()
            return asset_data

        # when not in scene nor in search results, we need to get it from the server
        params = {"asset_base_id": self.asset_base_id}
        preferences = bpy.context.preferences.addons[__package__].preferences
        results = search.get_search_simple(
            params, page_size=1, max_results=1, api_key=preferences.api_key
        )
        asset_data = search.parse_result(results[0])
        return asset_data

    def execute(self, context):
        preferences = bpy.context.preferences.addons[__package__].preferences
        self.asset_data = self.get_asset_data(context)

        if not has_asset_files(self.asset_data):
            msg = f"Asset {self.asset_data['displayName']} has no files. Author should reupload the asset."
            reports.add_report(msg, type="ERROR")
            return {"CANCELLED"}

        asset_type = self.asset_data["assetType"]

        # Handle addon assets with popup
        if asset_type == "addon":

            bpy.ops.scene.blenderkit_addon_choice(
                "INVOKE_DEFAULT", asset_data=json.dumps(self.asset_data)
            )
            return {"FINISHED"}
        if (
            (asset_type == "model" or asset_type == "material")
            and (bpy.context.mode != "OBJECT")
            and (bpy.context.view_layer.objects.active is not None)
        ):
            bpy.ops.object.mode_set(mode="OBJECT")

        # either settings resolution is used, or the one set by operator.
        # all operator calls need to set use_resolution_operator True if they want to define/swap resolution
        if not self.use_resolution_operator:
            resolution = preferences.resolution
        else:
            resolution = self.resolution

        resolution = resolutions.resolution_props_to_server[resolution]
        if self.replace:  # cleanup first, assign later.
            obs = utils.get_selected_replace_adepts()
            for ob in obs:
                if self.asset_base_id != "":
                    # this is for a case when replace is called from a panel,
                    # this uses active object as replacement source instead of target.
                    if ob.get("asset_data") is not None and (
                        ob["asset_data"]["assetBaseId"] == self.asset_base_id
                        and ob["asset_data"]["resolution"] == resolution
                    ):
                        continue
                parent = ob.parent
                if parent:
                    parent = (
                        ob.parent.name
                    )  # after this, parent is either name or None.

                kwargs = {
                    "cast_parent": self.cast_parent,
                    "target_object": ob.name,
                    "target_collection": self.target_collection,
                    "material_target_slot": ob.active_material_index,
                    "model_location": tuple(ob.matrix_world.translation),
                    "model_rotation": tuple(ob.matrix_world.to_euler()),
                    "replace": True,
                    "replace_resolution": False,
                    "parent": parent,
                    "resolution": resolution,
                    "node_x": self.node_x,
                    "node_y": self.node_y,
                    "nodegroup_mode": self.nodegroup_mode,
                }
                bk_logger.debug(
                    f"Replace kwargs with target_collection={kwargs['target_collection']}"
                )
                # TODO - move this After download, not before, so that the replacement
                utils.delete_hierarchy(ob)
                start_download(self.asset_data, **kwargs)
                return {"FINISHED"}

        # replace resolution needs to replace all instances of the resolution in the scene
        # and deleting originals has to be thus done after the downlaod

        kwargs = {
            "cast_parent": self.cast_parent,
            "target_object": self.target_object,
            "target_collection": self.target_collection,
            "material_target_slot": self.material_target_slot,
            "model_location": tuple(self.model_location),
            "model_rotation": tuple(self.model_rotation),
            "replace": False,
            "replace_resolution": self.replace_resolution,
            "parent": self.parent,
            "resolution": resolution,
            "node_x": self.node_x,
            "node_y": self.node_y,
            "nodegroup_mode": self.nodegroup_mode,
        }
        bk_logger.debug(
            f"Final kwargs with target_collection={kwargs['target_collection']}"
        )
        start_download(self.asset_data, **kwargs)
        return {"FINISHED"}

    def draw(self, context):
        # this timer is there to not let double clicks thorugh the popups down to the asset bar.
        ui_panels.last_time_overlay_panel_active = time.time()
        layout = self.layout
        if self.invoke_resolution:
            layout.prop(self, "resolution", expand=True, icon_only=False)
        if self.invoke_scene_settings:
            ui_panels.draw_scene_import_settings(self, context)

    def invoke(self, context, event):
        # if self.close_window:
        #     context.window.cursor_warp(event.mouse_x-1000, event.mouse_y - 1000);
        wm = context.window_manager
        # only make a pop up in case of switching resolutions
        if self.invoke_resolution:
            self.asset_data = self.get_asset_data(context)
            preferences = bpy.context.preferences.addons[__package__].preferences

            # set initial resolutions enum activation
            if preferences.resolution != "ORIGINAL" and int(
                preferences.resolution
            ) <= int(self.max_resolution):
                self.resolution = preferences.resolution
            elif int(self.max_resolution) > 0:
                self.resolution = str(self.max_resolution)
            else:
                self.resolution = "ORIGINAL"
            return wm.invoke_props_dialog(self)

        if self.invoke_scene_settings:
            return wm.invoke_props_dialog(self)

        # Handle nodegroup dialog for geometry nodes
        if self.nodegroup_mode == "SHOW_DIALOG":
            self.asset_data = self.get_asset_data(context)
            if (
                self.asset_data["assetType"] == "nodegroup"
                and self.asset_data["dictParameters"].get("nodeType") == "geometry"
            ):
                # Show the nodegroup drop dialog
                # Use active object if available, otherwise append_nodegroup will create one
                active_object = context.active_object
                target_object_name = active_object.name if active_object else ""

                bpy.ops.wm.blenderkit_nodegroup_drop_dialog(
                    "INVOKE_DEFAULT",
                    asset_search_index=self.asset_index,
                    target_object_name=target_object_name,
                    snapped_location=self.model_location,
                    snapped_rotation=self.model_rotation,
                )
                return {"FINISHED"}

        # if self.close_window:
        #     time.sleep(0.1)
        #     context.region.tag_redraw()
        #     time.sleep(0.1)
        #
        #     context.window.cursor_warp(event.mouse_x, event.mouse_y);

        return self.execute(context)


def register_download():
    bpy.utils.register_class(BlenderkitDownloadOperator)
    bpy.utils.register_class(BlenderkitKillDownloadOperator)
    # bpy.utils.register_class(BlenderkitAddonManagerOperator)  # Replaced by BlenderkitAddonChoiceOperator
    bpy.utils.register_class(BlenderkitAddonChoiceOperator)
    bpy.app.handlers.load_post.append(scene_load)
    bpy.app.handlers.save_pre.append(scene_save)
    bpy.app.handlers.load_post.append(scene_load_pre)


def unregister_download():
    bpy.utils.unregister_class(BlenderkitDownloadOperator)
    bpy.utils.unregister_class(BlenderkitKillDownloadOperator)
    # bpy.utils.unregister_class(BlenderkitAddonManagerOperator)  # Replaced by BlenderkitAddonChoiceOperator
    bpy.utils.unregister_class(BlenderkitAddonChoiceOperator)
    bpy.app.handlers.load_post.remove(scene_load)
    bpy.app.handlers.save_pre.remove(scene_save)
    bpy.app.handlers.load_post.remove(scene_load_pre)
    # Clean up any remaining temporarily enabled addons
    cleanup_temp_enabled_addons()<|MERGE_RESOLUTION|>--- conflicted
+++ resolved
@@ -212,17 +212,11 @@
         if "blenderkit" in addon.lower() or addon.endswith(extension_id)
     ]
     if blenderkit_addons:
-<<<<<<< HEAD
-        bk_logger.info("Found BlenderKit-related enabled addons: %s", blenderkit_addons)
-
-    bk_logger.info(
-=======
         bk_logger.debug(
             "Found BlenderKit-related enabled addons: %s", blenderkit_addons
         )
 
     bk_logger.debug(
->>>>>>> 629f2d6c
         "Addon status check for '%s': installed=%s, enabled=%s",
         extension_id,
         is_installed,
