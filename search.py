# ##### BEGIN GPL LICENSE BLOCK #####
#
#  This program is free software; you can redistribute it and/or
#  modify it under the terms of the GNU General Public License
#  as published by the Free Software Foundation; either version 2
#  of the License, or (at your option) any later version.
#
#  This program is distributed in the hope that it will be useful,
#  but WITHOUT ANY WARRANTY; without even the implied warranty of
#  MERCHANTABILITY or FITNESS FOR A PARTICULAR PURPOSE.  See the
#  GNU General Public License for more details.
#
#  You should have received a copy of the GNU General Public License
#  along with this program; if not, write to the Free Software Foundation,
#  Inc., 51 Franklin Street, Fifth Floor, Boston, MA 02110-1301, USA.
#
# ##### END GPL LICENSE BLOCK #####

from blenderkit import paths, utils, categories, ui, colors, bkit_oauth, version_checker, tasks_queue, rerequests, \
    resolutions, image_utils, ratings_utils, comments_utils, reports

import blenderkit
from bpy.app.handlers import persistent

from bpy.props import (  # TODO only keep the ones actually used when cleaning
    IntProperty,
    FloatProperty,
    FloatVectorProperty,
    StringProperty,
    EnumProperty,
    BoolProperty,
    PointerProperty,
)
from bpy.types import (
    Operator,
    Panel,
    AddonPreferences,
    PropertyGroup,
    UIList
)

import requests, os, random
import time
import threading
import platform
import bpy
import copy
import json
import math
import unicodedata
import urllib
import queue
import logging

bk_logger = logging.getLogger('blenderkit')

search_start_time = 0
prev_time = 0


def check_errors(rdata):
    if rdata.get('statusCode') and int(rdata.get('statusCode')) > 299:
        utils.p(rdata)
        if rdata.get('detail') == 'Invalid token.':
            user_preferences = bpy.context.preferences.addons['blenderkit'].preferences
            if user_preferences.api_key != '':
                if user_preferences.enable_oauth:
                    bkit_oauth.refresh_token_thread()
                return False, rdata.get('detail')
            return False, 'Use login panel to connect your profile.'
        else:
            return False, rdata.get('detail')
    if rdata.get('statusCode') is None and rdata.get('results') is None:
        return False, 'Connection error'
    return True, ''


search_threads = []
thumb_workers_sml = []
thumb_workers_full = []
thumb_sml_download_threads = queue.Queue()
thumb_full_download_threads = queue.Queue()
reports_queue = queue.Queue()
all_thumbs_loaded = True

rtips_string = """You can disable tips in the add-on preferences.
Ratings help us distribute funds to creators.
Creators also gain credits for free assets from subscribers.
Click or drag model or material in scene to link/append 
Right click in the asset bar for more options
Use Append in import settings if you want to edit downloaded objects. 
Please rate responsively and plentifully. This helps us distribute rewards to the authors.
All materials are free.
Storage for public assets is unlimited.
Locked models are available if you subscribe to Full plan.
Login to upload your own models, materials or brushes.
Use 'A' key over the asset bar to search assets by the same author.
Use semicolon - ; to hide or show the AssetBar.
Support the authors by subscribing to Full plan.
<<<<<<< HEAD
=======
Use the W key over the asset bar to open the Author's webpage.
Use the R key for fast rating of assets.
Use the X key to delete the asset from your hard drive.
>>>>>>> e66deab8
"""
rtips = rtips_string.splitlines()


def refresh_token_timer():
    ''' this timer gets run every time the token needs refresh. It refreshes tokens and also categories.'''
    utils.p('refresh timer')
    user_preferences = bpy.context.preferences.addons['blenderkit'].preferences
    fetch_server_data()
    categories.load_categories()

    return max(3600, user_preferences.api_key_life - 3600)


def refresh_notifications_timer():
    ''' this timer gets notifications.'''
    preferences = bpy.context.preferences.addons['blenderkit'].preferences
    fetch_server_data()
    all_notifications_count = comments_utils.count_all_notifications()
    comments_utils.get_notifications_thread(preferences.api_key, all_count = all_notifications_count)
    return 7200


def update_ad(ad):
    if not ad.get('assetBaseId'):
        try:
            ad['assetBaseId'] = ad['asset_base_id']  # this should stay ONLY for compatibility with older scenes
            ad['assetType'] = ad['asset_type']  # this should stay ONLY for compatibility with older scenes
            ad['verificationStatus'] = ad[
                'verification_status']  # this should stay ONLY for compatibility with older scenes
            ad['author'] = {}
            ad['author']['id'] = ad['author_id']  # this should stay ONLY for compatibility with older scenes
            ad['canDownload'] = ad['can_download']  # this should stay ONLY for compatibility with older scenes
        except Exception as e:
            bk_logger.error('BlenderKit failed to update older asset data')
    return ad


def update_assets_data():  # updates assets data on scene load.
    '''updates some properties that were changed on scenes with older assets.
    The properties were mainly changed from snake_case to CamelCase to fit the data that is coming from the server.
    '''
    data = bpy.data

    datablocks = [
        bpy.data.objects,
        bpy.data.materials,
        bpy.data.brushes,
    ]
    for dtype in datablocks:
        for block in dtype:
            if block.get('asset_data') != None:
                update_ad(block['asset_data'])

    dicts = [
        'assets used',
        # 'assets rated',# assets rated stores only true/false, not asset data.
    ]
    for s in bpy.data.scenes:
        for bkdict in dicts:

            d = s.get(bkdict)
            if not d:
                continue;

            for asset_id in d.keys():
                update_ad(d[asset_id])
                # bpy.context.scene['assets used'][ad] = ad


def purge_search_results():
    ''' clean up search results on save/load.'''

    s = bpy.context.scene

    sr_props = [
        'search results',
        'search results orig',
    ]
    asset_types = ['model', 'material', 'scene', 'hdr', 'brush']
    for at in asset_types:
        sr_props.append('bkit {at} search')
        sr_props.append('bkit {at} search orig')
    for sr_prop in sr_props:
        if s.get(sr_prop):
            del (s[sr_prop])


@persistent
def scene_load(context):
    '''
    Loads categories , checks timers registration, and updates scene asset data.
    Should (probably)also update asset data from server (after user consent)
    '''
    wm = bpy.context.window_manager
    purge_search_results()
    fetch_server_data()
    categories.load_categories()
    if not bpy.app.timers.is_registered(refresh_token_timer) and not bpy.app.background:
        bpy.app.timers.register(refresh_token_timer, persistent=True, first_interval=36000)
<<<<<<< HEAD
    if utils.experimental_enabled() and not bpy.app.timers.is_registered(
            refresh_notifications_timer) and not bpy.app.background:
        bpy.app.timers.register(refresh_notifications_timer, persistent=True, first_interval=5)
=======
    # if utils.experimental_enabled() and not bpy.app.timers.is_registered(
    #         refresh_notifications_timer) and not bpy.app.background:
    #     bpy.app.timers.register(refresh_notifications_timer, persistent=True, first_interval=5)
>>>>>>> e66deab8

    update_assets_data()


def fetch_server_data():
    ''' download categories , profile, and refresh token if needed.'''
    if not bpy.app.background:
        user_preferences = bpy.context.preferences.addons['blenderkit'].preferences
        api_key = user_preferences.api_key
        # Only refresh new type of tokens(by length), and only one hour before the token timeouts.
        if user_preferences.enable_oauth and \
                len(user_preferences.api_key) < 38 and len(user_preferences.api_key) > 0 and \
                user_preferences.api_key_timeout < time.time() + 3600:
            bkit_oauth.refresh_token_thread()
        if api_key != '' and bpy.context.window_manager.get('bkit profile') == None:
            get_profile()
        if bpy.context.window_manager.get('bkit_categories') is None:
            categories.fetch_categories_thread(api_key, force=False)
<<<<<<< HEAD
        all_notifications_count = comments_utils.count_all_notifications()
        comments_utils.get_notifications_thread(api_key, all_count = all_notifications_count)
=======
        # all_notifications_count = comments_utils.count_all_notifications()
        # comments_utils.get_notifications_thread(api_key, all_count = all_notifications_count)
>>>>>>> e66deab8

first_time = True
first_search_parsing = True
last_clipboard = ''


def check_clipboard():
    '''
    Checks clipboard for an exact string containing asset ID.
    The string is generated on www.blenderkit.com as for example here:
    https://www.blenderkit.com/get-blenderkit/54ff5c85-2c73-49e9-ba80-aec18616a408/
    '''

    # clipboard monitoring to search assets from web
    if platform.system() != 'Linux':
        global last_clipboard
        if bpy.context.window_manager.clipboard != last_clipboard:
            last_clipboard = bpy.context.window_manager.clipboard
            instr = 'asset_base_id:'
            # first check if contains asset id, then asset type
            if last_clipboard[:len(instr)] == instr:
                atstr = 'asset_type:'
                ati = last_clipboard.find(atstr)
                # this only checks if the asset_type keyword is there but let's the keywords update function do the parsing.
                if ati > -1:
                    search_props = utils.get_search_props()
                    search_props.search_keywords = last_clipboard
                    # don't run search after this - assigning to keywords runs the search_update function.


def parse_result(r):
    '''
    needed to generate some extra data in the result(by now)
    Parameters
    ----------
    r - search result, also called asset_data
    '''
    scene = bpy.context.scene

    # TODO remove this fix when filesSize is fixed.
    # this is a temporary fix for too big numbers from the server.
    # try:
    #     r['filesSize'] = int(r['filesSize'] / 1024)
    # except:
    #     utils.p('asset with no files-size')
    asset_type = r['assetType']
    if len(r['files']) > 0:  # TODO remove this condition so all assets are parsed.
        get_author(r)

        r['available_resolutions'] = []
        allthumbs = []
        durl, tname, small_tname = '', '', ''

        if r['assetType'] == 'hdr':
            tname = paths.extract_filename_from_url(r['thumbnailLargeUrlNonsquared'])
        else:
            tname = paths.extract_filename_from_url(r['thumbnailMiddleUrl'])
        small_tname = paths.extract_filename_from_url(r['thumbnailSmallUrl'])
        allthumbs.append(tname)  # TODO just first thumb is used now.
        # if r['fileType'] == 'thumbnail':
        #     tname = paths.extract_filename_from_url(f['fileThumbnailLarge'])
        #     small_tname = paths.extract_filename_from_url(f['fileThumbnail'])
        #     allthumbs.append(tname)  # TODO just first thumb is used now.

        for f in r['files']:
            # if f['fileType'] == 'thumbnail':
            #     tname = paths.extract_filename_from_url(f['fileThumbnailLarge'])
            #     small_tname = paths.extract_filename_from_url(f['fileThumbnail'])
            #     allthumbs.append(tname)  # TODO just first thumb is used now.

            if f['fileType'] == 'blend':
                durl = f['downloadUrl'].split('?')[0]
                # fname = paths.extract_filename_from_url(f['filePath'])

            if f['fileType'].find('resolution') > -1:
                r['available_resolutions'].append(resolutions.resolutions[f['fileType']])

        # code for more thumbnails
        # tdict = {}
        # for i, t in enumerate(allthumbs):
        #     tdict['thumbnail_%i'] = t

        r['max_resolution'] = 0
        if r['available_resolutions']:  # should check only for non-empty sequences
            r['max_resolution'] = max(r['available_resolutions'])

        # tooltip = generate_tooltip(r)
        # for some reason, the id was still int on some occurances. investigate this.
        r['author']['id'] = str(r['author']['id'])

        # some helper props, but generally shouldn't be renaming/duplifiying original properties,
        # so blender's data is same as on server.
        asset_data = {'thumbnail': tname,
                      'thumbnail_small': small_tname,
                      # 'tooltip': tooltip,

                      }
        asset_data['downloaded'] = 0

        # parse extra params needed for blender here
        params = r['dictParameters']  # utils.params_to_dict(r['parameters'])

        if asset_type == 'model':
            if params.get('boundBoxMinX') != None:
                bbox = {
                    'bbox_min': (
                        float(params['boundBoxMinX']),
                        float(params['boundBoxMinY']),
                        float(params['boundBoxMinZ'])),
                    'bbox_max': (
                        float(params['boundBoxMaxX']),
                        float(params['boundBoxMaxY']),
                        float(params['boundBoxMaxZ']))
                }

            else:
                bbox = {
                    'bbox_min': (-.5, -.5, 0),
                    'bbox_max': (.5, .5, 1)
                }
            asset_data.update(bbox)
        if asset_type == 'material':
            asset_data['texture_size_meters'] = params.get('textureSizeMeters', 1.0)

        # asset_data.update(tdict)

        au = scene.get('assets used', {})
        if au == {}:
            scene['assets used'] = au
        if r['assetBaseId'] in au.keys():
            asset_data['downloaded'] = 100
            # transcribe all urls already fetched from the server
            r_previous = au[r['assetBaseId']]
            if r_previous.get('files'):
                for f in r_previous['files']:
                    if f.get('url'):
                        for f1 in r['files']:
                            if f1['fileType'] == f['fileType']:
                                f1['url'] = f['url']

        # attempt to switch to use original data gradually, since the parsing as itself should become obsolete.
        asset_data.update(r)
        return asset_data


# @bpy.app.handlers.persistent
def search_timer():
    # this makes a first search after opening blender. showing latest assets.
    # utils.p('timer search')
    # utils.p('start search timer')
    global first_time
    preferences = bpy.context.preferences.addons['blenderkit'].preferences
    if first_time and not bpy.app.background:  # first time

        first_time = False
        if preferences.show_on_start:
            # TODO here it should check if there are some results, and only open assetbar if this is the case, not search.
            # if bpy.context.window_manager.get('search results') is None:
            search()
            # preferences.first_run = False
        if preferences.tips_on_start:
            utils.get_largest_area()
            ui.update_ui_size(ui.active_area_pointer, ui.active_region_pointer)
            reports.add_report(text='BlenderKit Tip: ' + random.choice(rtips), timeout=12, color=colors.GREEN)
        # utils.p('end search timer')

        return 3.0

    # if preferences.first_run:
    #     search()
    #     preferences.first_run = False

    # check_clipboard()

    # finish loading thumbs from queues
    global all_thumbs_loaded
    if not all_thumbs_loaded:
        ui_props = bpy.context.window_manager.blenderkitUI
        search_name = f'bkit {ui_props.asset_type.lower()} search'
        wm = bpy.context.window_manager
        if wm.get(search_name) is not None:
            all_loaded = True
            for ri, r in enumerate(wm[search_name]):
                if not r.get('thumb_small_loaded'):
                    preview_loaded = load_preview(r, ri)
                    all_loaded = all_loaded and preview_loaded

            all_thumbs_loaded = all_loaded

    global search_threads, first_search_parsing
    if len(search_threads) == 0:
        # utils.p('end search timer')
        props = utils.get_search_props()
        props.is_searching = False
        return 1.0
    # don't do anything while dragging - this could switch asset during drag, and make results list length different,
    # causing a lot of throuble.
    if bpy.context.window_manager.blenderkitUI.dragging:
        # utils.p('end search timer')

        return 0.5

    for thread in search_threads:
        # TODO this doesn't check all processes when one gets removed,
        # but most of the time only one is running anyway
        if not thread[0].is_alive():

            #check for notifications only for users that actually use the add-on
            if first_search_parsing:
                first_search_parsing = False
                all_notifications_count = comments_utils.count_all_notifications()
                comments_utils.get_notifications_thread(preferences.api_key, all_count=all_notifications_count)
                if utils.experimental_enabled() and not bpy.app.timers.is_registered(
                        refresh_notifications_timer) and not bpy.app.background:
                    bpy.app.timers.register(refresh_notifications_timer, persistent=True, first_interval=5)

            search_threads.remove(thread)  #
            icons_dir = thread[1]
            scene = bpy.context.scene
            # these 2 lines should update the previews enum and set the first result as active.
            wm = bpy.context.window_manager
            asset_type = thread[2]

            props = utils.get_search_props()
            search_name = f'bkit {asset_type} search'

            if not thread[0].params.get('get_next'):
                # wm[search_name] = []
                result_field = []
            else:
                result_field = []
                for r in wm[search_name]:
                    result_field.append(r.to_dict())

            global reports_queue

            while not reports_queue.empty():
                props.report = str(reports_queue.get())
                # utils.p('end search timer')

                return .2

            rdata = thread[0].result

            ok, error = check_errors(rdata)
            if ok:
                ui_props = bpy.context.window_manager.blenderkitUI
                orig_len = len(result_field)

                for ri, r in enumerate(rdata['results']):
                    asset_data = parse_result(r)
                    if asset_data != None:
                        result_field.append(asset_data)
                        all_thumbs_loaded = all_thumbs_loaded and load_preview(asset_data, ri + orig_len)

                # Get ratings from BlenderKit server
                user_preferences = bpy.context.preferences.addons['blenderkit'].preferences
                api_key = user_preferences.api_key
                headers = utils.get_headers(api_key)
                if utils.profile_is_validator():
                    for r in rdata['results']:
                        if ratings_utils.get_rating_local(r['id']) is None:
                            rating_thread = threading.Thread(target=ratings_utils.get_rating, args=([r['id'], headers]),
                                                             daemon=True)
                            rating_thread.start()

                wm[search_name] = result_field
                wm['search results'] = result_field

                # rdata=['results']=[]
                wm[search_name + ' orig'] = rdata
                wm['search results orig'] = rdata

                if len(result_field) < ui_props.scroll_offset or not (thread[0].params.get('get_next')):
                    # jump back
                    ui_props.scroll_offset = 0
                props.search_error = False
                props.report = f"Found {wm['search results orig']['count']} results."
                if len(wm['search results']) == 0:
                    tasks_queue.add_task((reports.add_report, ('No matching results found.',)))
<<<<<<< HEAD
=======
                else:
                    tasks_queue.add_task((reports.add_report, (f"Found {wm['search results orig']['count']} results.",)))
>>>>>>> e66deab8
                # undo push
                # bpy.ops.wm.undo_push_context(message='Get BlenderKit search')
                # show asset bar automatically, but only on first page - others are loaded also when asset bar is hidden.
                if not ui_props.assetbar_on and not thread[0].params.get('get_next'):
                    bpy.ops.object.run_assetbar_fix_context()

            else:
                bk_logger.error(error)
                props.report = error
                props.search_error = True

            props.is_searching = False
            # print('finished search thread')
            mt('preview loading finished')
    # utils.p('end search timer')
    if not all_thumbs_loaded:
        return .1
    return .3


def load_preview(asset, index):
    # FIRST START SEARCH
    props = bpy.context.window_manager.blenderkitUI
    directory = paths.get_temp_dir('%s_search' % props.asset_type.lower())

    tpath = os.path.join(directory, asset['thumbnail_small'])
    if not asset['thumbnail_small'] or asset['thumbnail_small'] == '' or not os.path.exists(tpath):
        # tpath = paths.get_addon_thumbnail_path('thumbnail_notready.jpg')
        asset['thumb_small_loaded'] = False

    iname = utils.previmg_name(index)

    # if os.path.exists(tpath):  # sometimes we are unlucky...
    img = bpy.data.images.get(iname)

    if img is None or len(img.pixels) == 0:
        if not os.path.exists(tpath):
            return False
        # wrap into try statement since sometimes
        try:
            img = bpy.data.images.load(tpath)

            img.name = iname
            if len(img.pixels)>0:
                return True
        except:
            pass
        return False
    elif img.filepath != tpath:
        if not os.path.exists(tpath):
            # unload loaded previews from previous results
            bpy.data.images.remove(img)
            return False
        # had to add this check for autopacking files...
        if bpy.data.use_autopack and img.packed_file is not None:
            img.unpack(method='USE_ORIGINAL')
        img.filepath = tpath
        try:
            img.reload()
        except:
            return False

    if asset['assetType'] == 'hdr':
        # to display hdr thumbnails correctly, we use non-color, otherwise looks shifted
        image_utils.set_colorspace(img, 'Non-Color')
    else:
        image_utils.set_colorspace(img, 'sRGB')
    asset['thumb_small_loaded'] = True
    return True


def load_previews():
    scene = bpy.context.scene
    # FIRST START SEARCH
    props = bpy.context.window_manager.blenderkitUI
    directory = paths.get_temp_dir('%s_search' % props.asset_type.lower())
    s = bpy.context.scene
    results = bpy.context.window_manager.get('search results')
    #
    if results is not None:
        i = 0
        for r in results:
            load_preview(r, i)
            i += 1


#  line splitting for longer texts...
def split_subs(text, threshold=40):
    if text == '':
        return []
    # temporarily disable this, to be able to do this in drawing code

    text = text.rstrip()
    text = text.replace('\r\n', '\n')

    lines = []

    while len(text) > threshold:
        # first handle if there's an \n line ending
        i_rn = text.find('\n')
        if 1 < i_rn < threshold:
            i = i_rn
            text = text.replace('\n', '', 1)
        else:
            i = text.rfind(' ', 0, threshold)
            i1 = text.rfind(',', 0, threshold)
            i2 = text.rfind('.', 0, threshold)
            i = max(i, i1, i2)
            if i <= 0:
                i = threshold
        lines.append(text[:i])
        text = text[i:]
    lines.append(text)
    return lines


def list_to_str(input):
    output = ''
    for i, text in enumerate(input):
        output += text
        if i < len(input) - 1:
            output += ', '
    return output


def writeblock(t, input, width=40):  # for longer texts
    dlines = split_subs(input, threshold=width)
    for i, l in enumerate(dlines):
        t += '%s\n' % l
    return t


def writeblockm(tooltip, mdata, key='', pretext=None, width=40):  # for longer texts
    if mdata.get(key) == None:
        return tooltip
    else:
        intext = mdata[key]
        if type(intext) == list:
            intext = list_to_str(intext)
        if type(intext) == float:
            intext = round(intext, 3)
        intext = str(intext)
        if intext.rstrip() == '':
            return tooltip
        if pretext == None:
            pretext = key
        if pretext != '':
            pretext = pretext + ': '
        text = pretext + intext
        dlines = split_subs(text, threshold=width)
        for i, l in enumerate(dlines):
            tooltip += '%s\n' % l

    return tooltip


def has(mdata, prop):
    if mdata.get(prop) is not None and mdata[prop] is not None and mdata[prop] is not False:
        return True
    else:
        return False


def generate_tooltip(mdata):
    col_w = 40
    if type(mdata['parameters']) == list:
        mparams = utils.params_to_dict(mdata['parameters'])
    else:
        mparams = mdata['parameters']
    t = ''
    t = writeblock(t, mdata['displayName'], width=int(col_w * .6))
    # t += '\n'

    # t = writeblockm(t, mdata, key='description', pretext='', width=col_w)
    return t


def get_random_tip():
    t = ''
    tip = 'Tip: ' + random.choice(rtips)
    t = writeblock(t, tip)
    return t


def generate_author_textblock(adata):
    t = ''

    if adata not in (None, ''):
        col_w = 2000
        if len(adata['firstName'] + adata['lastName']) > 0:
            t = '%s %s\n' % (adata['firstName'], adata['lastName'])
            t += '\n'
            if adata.get('aboutMe') is not None:
                t = writeblockm(t, adata, key='aboutMe', pretext='', width=col_w)
    return t


def download_image(session, url, filepath):
    r = None
    try:
        r = session.get(url, stream=False)
    except Exception as e:
        bk_logger.error('Thumbnail download failed')
        bk_logger.error(str(e))
    if r and r.status_code == 200:
        with open(filepath, 'wb') as f:
            f.write(r.content)


def thumb_download_worker(queue_sml, queue_full):
    # print('thumb downloader', self.url)
    # utils.p('start thumbdownloader thread')
    while 1:
        session = None
        # start a session only for single search usually, if users starts scrolling, the session might last longer if
        # queue gets filled.
        if not queue_sml.empty() or not queue_full.empty():
            if session is None:
                session = requests.Session()
            while not queue_sml.empty():
                # first empty the small thumbs queue
                url, filepath = queue_sml.get()
                download_image(session, url, filepath)
            exit_full = False
            # download full resolution image, but only if no small thumbs are waiting. If there are small
            while not queue_full.empty() and queue_sml.empty():
                url, filepath = queue_full.get()
                download_image(session, url, filepath)

        if queue_sml.empty() and queue_full.empty():
            if session is not None:
                session.close()
                session = None
            time.sleep(.5)


def write_gravatar(a_id, gravatar_path):
    '''
    Write down gravatar path, as a result of thread-based gravatar image download.
    This should happen on timer in queue.
    '''
    # print('write author', a_id, type(a_id))
    authors = bpy.context.window_manager['bkit authors']
    if authors.get(a_id) is not None:
        adata = authors.get(a_id)
        adata['gravatarImg'] = gravatar_path


def fetch_gravatar(adata = None):

    '''
    Gets avatars from blenderkit server
    Parameters
    ----------
    adata - author data from elastic search result

    '''
    # utils.p('fetch gravatar')
    # print(adata)
    # fetch new avatars if available already
    if adata.get('avatar128') is not None:
        avatar_path = paths.get_temp_dir(subdir='bkit_g/') + adata['id'] + '.jpg'
        if os.path.exists(avatar_path):
            tasks_queue.add_task((write_gravatar, (adata['id'], avatar_path)))
            return;

        url = paths.get_bkit_url() + adata['avatar128']
        r = rerequests.get(url, stream=False)
        # print(r.body)
        if r.status_code == 200:
            # print(url)
            # print(r.headers['content-disposition'])
            with open(avatar_path, 'wb') as f:
                f.write(r.content)
            tasks_queue.add_task((write_gravatar, (adata['id'], avatar_path)))
        elif r.status_code == '404':
            adata['avatar128'] = None
            utils.p('avatar for author not available.')
        return

    # older gravatar code
    if adata.get('gravatarHash') is not None:
        gravatar_path = paths.get_temp_dir(subdir='bkit_g/') + adata['gravatarHash'] + '.jpg'

        if os.path.exists(gravatar_path):
            tasks_queue.add_task((write_gravatar, (adata['id'], gravatar_path)))
            return;

        url = "https://www.gravatar.com/avatar/" + adata['gravatarHash'] + '?d=404'
        r = rerequests.get(url, stream=False)
        if r.status_code == 200:
            with open(gravatar_path, 'wb') as f:
                f.write(r.content)
            tasks_queue.add_task((write_gravatar, (adata['id'], gravatar_path)))
        elif r.status_code == '404':
            adata['gravatarHash'] = None
            utils.p('gravatar for author not available.')


fetching_gravatars = {}


def get_author(r):
    ''' Writes author info (now from search results) and fetches gravatar if needed.
    this is now tweaked to be able to get authors from
    '''
    global fetching_gravatars

    a_id = str(r['author']['id'])
    preferences = bpy.context.preferences.addons['blenderkit'].preferences
    authors = bpy.context.window_manager.get('bkit authors', {})
    if authors == {}:
        bpy.context.window_manager['bkit authors'] = authors
    a = authors.get(a_id)
    if a is None:  # or a is '' or (a.get('gravatarHash') is not None and a.get('gravatarImg') is None):
        a = r['author']
        a['id'] = a_id
        a['tooltip'] = generate_author_textblock(a)

        authors[a_id] = a
        if fetching_gravatars.get(a['id']) is None:
            fetching_gravatars[a['id']] = True

        thread = threading.Thread(target=fetch_gravatar, args=(a.copy(),), daemon=True)
        thread.start()
    return a


def write_profile(adata):
    utils.p('writing profile information')
    user = adata['user']
    # we have to convert to MiB here, numbers too big for python int type
    if user.get('sumAssetFilesSize') is not None:
        user['sumAssetFilesSize'] /= (1024 * 1024)
    if user.get('sumPrivateAssetFilesSize') is not None:
        user['sumPrivateAssetFilesSize'] /= (1024 * 1024)
    if user.get('remainingPrivateQuota') is not None:
        user['remainingPrivateQuota'] /= (1024 * 1024)

    if adata.get('canEditAllAssets') is True:
        user['exmenu'] = True
    else:
        user['exmenu'] = False

    bpy.context.window_manager['bkit profile'] = adata


def request_profile(api_key):
    a_url = paths.get_api_url() + 'me/'
    headers = utils.get_headers(api_key)
    r = rerequests.get(a_url, headers=headers)
    adata = r.json()
    if adata.get('user') is None:
        utils.p(adata)
        utils.p('getting profile failed')
        return None
    return adata


def fetch_profile(api_key):
    utils.p('fetch profile')
    try:
        adata = request_profile(api_key)
        if adata is not None:
            tasks_queue.add_task((write_profile, (adata,)))
    except Exception as e:
        bk_logger.error(e)


def get_profile():
    preferences = bpy.context.preferences.addons['blenderkit'].preferences
    a = bpy.context.window_manager.get('bkit profile')
    thread = threading.Thread(target=fetch_profile, args=(preferences.api_key,), daemon=True)
    thread.start()

    return a


def query_to_url(query={}, params={}):
    # build a new request
    url = paths.get_api_url() + 'search/'

    # build request manually
    # TODO use real queries
    requeststring = '?query='
    #
    if query.get('query') not in ('', None):
        requeststring += query['query'].lower()
    for i, q in enumerate(query):
        if q != 'query':
            requeststring += '+'
            requeststring += q + ':' + str(query[q]).lower()

    # add dict_parameters to make results smaller
    # result ordering: _score - relevance, score - BlenderKit score
    order = []
    if params['free_first']:
        order = ['-is_free', ]
    if query.get('query') is None and query.get('category_subtree') == None:
        # assumes no keywords and no category, thus an empty search that is triggered on start.
        # orders by last core file upload
        if query.get('verification_status') == 'uploaded':
            # for validators, sort uploaded from oldest
            order.append('created')
        else:
            order.append('-last_upload')
    elif query.get('author_id') is not None and utils.profile_is_validator():

        order.append('-created')
    else:
        if query.get('category_subtree') is not None:
            order.append('-score,_score')
        else:
            order.append('_score')
    if requeststring.find('+order:') == -1:
        requeststring += '+order:' + ','.join(order)
    requeststring += '&dict_parameters=1'

    requeststring += '&page_size=' + str(params['page_size'])
    requeststring += '&addon_version=%s' % params['addon_version']
    if params.get('scene_uuid') is not None:
        requeststring += '&scene_uuid=%s' % params['scene_uuid']
    # print('params', params)
    urlquery = url + requeststring
    return urlquery


def parse_html_formated_error(text):
    report = text[text.find('<title>') + 7: text.find('</title>')]

    return report


class Searcher(threading.Thread):
    query = None

    def __init__(self, query, params, tempdir='', headers=None, urlquery=''):
        super(Searcher, self).__init__()
        self.query = query
        self.params = params
        self._stop_event = threading.Event()
        self.result = {}
        self.tempdir = tempdir
        self.headers = headers
        self.urlquery = urlquery

    def stop(self):
        self._stop_event.set()

    def stopped(self):
        return self._stop_event.is_set()

    def run(self):
        global reports_queue, thumb_sml_download_threads, thumb_full_download_threads

        maxthreads = 50
        query = self.query
        params = self.params

        t = time.time()
        # utils.p('start search thread')

        mt('search thread started')
        # tempdir = paths.get_temp_dir('%s_search' % query['asset_type'])
        # json_filepath = os.path.join(tempdir, '%s_searchresult.json' % query['asset_type'])

        rdata = {}
        rdata['results'] = []

        try:
            utils.p(self.urlquery)
            r = rerequests.get(self.urlquery, headers=self.headers)  # , params = rparameters)
        except requests.exceptions.RequestException as e:
            bk_logger.error(e)
            reports_queue.put(str(e))
            # utils.p('end search thread')

            return

        mt('search response is back ')
        try:
            rdata = r.json()
        except Exception as e:
            if hasattr(r, 'text'):
                error_description = parse_html_formated_error(r.text)
                reports_queue.put(error_description)
                tasks_queue.add_task((reports.add_report, (error_description, 10, colors.RED)))

            bk_logger.error(e)
            return
        mt('data parsed ')
        if not rdata.get('results'):
            # utils.pprint(rdata)
            # if the result was converted to json and didn't return results,
            # it means it's a server error that has a clear message.
            # That's why it gets processed in the update timer, where it can be passed in messages to user.
            self.result = rdata
            # utils.p('end search thread')

            return
        # print('number of results: ', len(rdata.get('results', [])))
        if self.stopped():
            utils.p('stopping search : ' + str(query))
            # utils.p('end search thread')

            return

        mt('search finished')
        i = 0

        thumb_small_urls = []
        thumb_small_filepaths = []
        thumb_full_urls = []
        thumb_full_filepaths = []
        # END OF PARSING
        for d in rdata.get('results', []):
            thumb_small_urls.append(d["thumbnailSmallUrl"])
            imgname = paths.extract_filename_from_url(d['thumbnailSmallUrl'])
            imgpath = os.path.join(self.tempdir, imgname)
            thumb_small_filepaths.append(imgpath)

            if d["assetType"] == 'hdr':
                larege_thumb_url = d['thumbnailLargeUrlNonsquared']

            else:
                larege_thumb_url = d['thumbnailMiddleUrl']

            thumb_full_urls.append(larege_thumb_url)
            imgname = paths.extract_filename_from_url(larege_thumb_url)
            imgpath = os.path.join(self.tempdir, imgname)
            thumb_full_filepaths.append(imgpath)

            # for f in d['files']:
            #     # TODO move validation of published assets to server, too manmy checks here.
            #     if f['fileType'] == 'thumbnail' and f['fileThumbnail'] != None and f['fileThumbnailLarge'] != None:
            #         if f['fileThumbnail'] == None:
            #             f['fileThumbnail'] = 'NONE'
            #         if f['fileThumbnailLarge'] == None:
            #             f['fileThumbnailLarge'] = 'NONE'
            #
            #         thumb_small_urls.append(f['fileThumbnail'])
            #         thumb_full_urls.append(f['fileThumbnailLarge'])
            #
            #         imgname = paths.extract_filename_from_url(f['fileThumbnail'])
            #         imgpath = os.path.join(self.tempdir, imgname)
            #         thumb_small_filepaths.append(imgpath)
            #
            #         imgname = paths.extract_filename_from_url(f['fileThumbnailLarge'])
            #         imgpath = os.path.join(self.tempdir, imgname)
            #         thumb_full_filepaths.append(imgpath)

        sml_thbs = zip(thumb_small_filepaths, thumb_small_urls)
        full_thbs = zip(thumb_full_filepaths, thumb_full_urls)

        # we save here because a missing thumbnail check is in the previous loop
        # we can also prepend previous results. These have downloaded thumbnails already...

        self.result = rdata

        if self.stopped():
            utils.p('stopping search : ' + str(query))
            # utils.p('end search thread')
            return

        # this loop handles downloading of small thumbnails
        for imgpath, url in sml_thbs:
            if not os.path.exists(imgpath):
                thumb_sml_download_threads.put((url, imgpath))

        if self.stopped():
            utils.p('stopping search : ' + str(query))
            # utils.p('end search thread')
            return

        if self.stopped():
            # utils.p('end search thread')

            utils.p('stopping search : ' + str(query))
            return

        # start downloading full thumbs in the end
        tsession = requests.Session()

        for imgpath, url in full_thbs:
            if not os.path.exists(imgpath):
                thumb_full_download_threads.put((url, imgpath))
        # utils.p('end search thread')
        mt('thumbnails finished')


def build_query_common(query, props):
    '''add shared parameters to query'''
    query_common = {}
    if props.search_keywords != '':
        # keywords = urllib.parse.urlencode(props.search_keywords)
        keywords = props.search_keywords.replace('&', '%26')
        query_common["query"] = keywords

    if props.search_verification_status != 'ALL' and utils.profile_is_validator():
        query_common['verification_status'] = props.search_verification_status.lower()

    if props.unrated_only and utils.profile_is_validator():
        query["quality_count"] = 0

    if props.search_file_size:
        query_common["files_size_gte"] = props.search_file_size_min * 1024 * 1024
        query_common["files_size_lte"] = props.search_file_size_max * 1024 * 1024

    if props.quality_limit > 0:
        query["quality_gte"] = props.quality_limit

    query.update(query_common)


def build_query_model():
    '''use all search input to request results from server'''

    props = bpy.context.window_manager.blenderkit_models
    query = {
        "asset_type": 'model',
        # "engine": props.search_engine,
        # "adult": props.search_adult,
    }
    if props.search_style != 'ANY':
        if props.search_style != 'OTHER':
            query["model_style"] = props.search_style
        else:
            query["model_style"] = props.search_style_other

    # the 'free_only' parametr gets moved to the search command and is used for ordering the assets as free first
    # if props.free_only:
    #     query["is_free"] = True

    if props.search_condition != 'UNSPECIFIED':
        query["condition"] = props.search_condition

    if props.search_design_year:
        query["designYear_gte"] = props.search_design_year_min
        query["designYear_lte"] = props.search_design_year_max
    if props.search_polycount:
        query["faceCount_gte"] = props.search_polycount_min
        query["faceCount_lte"] = props.search_polycount_max
    if props.search_texture_resolution:
        query["textureResolutionMax_gte"] = props.search_texture_resolution_min
        query["textureResolutionMax_lte"] = props.search_texture_resolution_max

    build_query_common(query, props)

    return query


def build_query_scene():
    '''use all search input to request results from server'''

    props = bpy.context.window_manager.blenderkit_scene
    query = {
        "asset_type": 'scene',
        # "engine": props.search_engine,
        # "adult": props.search_adult,
    }
    build_query_common(query, props)
    return query


def build_query_HDR():
    '''use all search input to request results from server'''

    props = bpy.context.window_manager.blenderkit_HDR
    query = {
        "asset_type": 'hdr',

        # "engine": props.search_engine,
        # "adult": props.search_adult,
    }
    if props.true_hdr:
        query["trueHDR"] = props.true_hdr
    build_query_common(query, props)
    return query


def build_query_material():
    props = bpy.context.window_manager.blenderkit_mat
    query = {
        "asset_type": 'material',

    }
    # if props.search_engine == 'NONE':
    #     query["engine"] = ''
    # if props.search_engine != 'OTHER':
    #     query["engine"] = props.search_engine
    # else:
    #     query["engine"] = props.search_engine_other
    if props.search_style != 'ANY':
        if props.search_style != 'OTHER':
            query["style"] = props.search_style
        else:
            query["style"] = props.search_style_other
    if props.search_procedural == 'TEXTURE_BASED':
        # todo this procedural hack should be replaced with the parameter
        query["textureResolutionMax_gte"] = 0
        # query["procedural"] = False
        if props.search_texture_resolution:
            query["textureResolutionMax_gte"] = props.search_texture_resolution_min
            query["textureResolutionMax_lte"] = props.search_texture_resolution_max



    elif props.search_procedural == "PROCEDURAL":
        # todo this procedural hack should be replaced with the parameter
        query["files_size_lte"] = 1024 * 1024
        # query["procedural"] = True

    build_query_common(query, props)

    return query


def build_query_texture():
    props = bpy.context.scene.blenderkit_tex
    query = {
        "asset_type": 'texture',

    }

    if props.search_style != 'ANY':
        if props.search_style != 'OTHER':
            query["search_style"] = props.search_style
        else:
            query["search_style"] = props.search_style_other

    build_query_common(query, props)

    return query


def build_query_brush():
    props = bpy.context.window_manager.blenderkit_brush

    brush_type = ''
    if bpy.context.sculpt_object is not None:
        brush_type = 'sculpt'

    elif bpy.context.image_paint_object:  # could be just else, but for future p
        brush_type = 'texture_paint'

    query = {
        "asset_type": 'brush',

        "mode": brush_type
    }

    build_query_common(query, props)

    return query


def mt(text):
    global search_start_time, prev_time
    alltime = time.time() - search_start_time
    since_last = time.time() - prev_time
    prev_time = time.time()
    utils.p(text, alltime, since_last)


def add_search_process(query, params):
    global search_threads, thumb_workers_sml, thumb_workers_full, all_thumbs_loaded

    while (len(search_threads) > 0):
        old_thread = search_threads.pop(0)
        old_thread[0].stop()
        # TODO CARE HERE FOR ALSO KILLING THE Thumbnail THREADS.?
        #  AT LEAST NOW SEARCH DONE FIRST WON'T REWRITE AN NEWER ONE
    tempdir = paths.get_temp_dir('%s_search' % query['asset_type'])
    headers = utils.get_headers(params['api_key'])

    if params.get('get_next'):
        urlquery = params['next']
    else:
        urlquery = query_to_url(query, params)

    if thumb_workers_sml == []:
        for a in range(0, 8):
            thread = threading.Thread(target=thumb_download_worker,
                                      args=(thumb_sml_download_threads, thumb_full_download_threads),
                                      daemon=True)
            thread.start()
            thumb_workers_sml.append(thread)

    all_thumbs_loaded = False

    thread = Searcher(query, params, tempdir=tempdir, headers=headers, urlquery=urlquery)
    thread.start()

    search_threads.append([thread, tempdir, query['asset_type'], {}])  # 4th field is for results

    mt('search thread started')


def get_search_simple(parameters, filepath=None, page_size=100, max_results=100000000, api_key=''):
    '''
    Searches and returns the


    Parameters
    ----------
    parameters - dict of blenderkit elastic parameters
    filepath - a file to save the results. If None, results are returned
    page_size - page size for retrieved results
    max_results - max results of the search
    api_key - BlenderKit api key

    Returns
    -------
    Returns search results as a list, and optionally saves to filepath

    '''
    headers = utils.get_headers(api_key)
    url = paths.get_api_url() + 'search/'
    requeststring = url + '?query='
    for p in parameters.keys():
        requeststring += f'+{p}:{parameters[p]}'

    requeststring += '&page_size=' + str(page_size)
    requeststring += '&dict_parameters=1'

    bk_logger.debug(requeststring)
    response = rerequests.get(requeststring, headers=headers)  # , params = rparameters)
    # print(response.json())
    search_results = response.json()

    results = []
    results.extend(search_results['results'])
    page_index = 2
    page_count = math.ceil(search_results['count'] / page_size)
    while search_results.get('next') and len(results) < max_results:
        bk_logger.info(f'getting page {page_index} , total pages {page_count}')
        response = rerequests.get(search_results['next'], headers=headers)  # , params = rparameters)
        search_results = response.json()
        # print(search_results)
        results.extend(search_results['results'])
        page_index += 1

    if not filepath:
        return results

    with open(filepath, 'w', encoding='utf-8') as s:
        json.dump(results, s, ensure_ascii=False, indent=4)
    bk_logger.info(f'retrieved {len(results)} assets from elastic search')
    return results


def get_single_asset(asset_base_id):
    preferences = bpy.context.preferences.addons['blenderkit'].preferences
    params = {
        'asset_base_id': asset_base_id
    }
    results = get_search_simple(params, api_key=preferences.api_key)
    if len(results) > 0:
        return results[0]
    return None


def search(category='', get_next=False, author_id=''):
    ''' initialize searching'''
    global search_start_time
    # print(category,get_next,author_id)
    user_preferences = bpy.context.preferences.addons['blenderkit'].preferences
    search_start_time = time.time()
    # mt('start')
    scene = bpy.context.scene
    wm = bpy.context.window_manager
    ui_props = bpy.context.window_manager.blenderkitUI

    props = utils.get_search_props()
    if ui_props.asset_type == 'MODEL':
        if not hasattr(wm, 'blenderkit_models'):
            return;
        query = build_query_model()

    if ui_props.asset_type == 'SCENE':
        if not hasattr(wm, 'blenderkit_scene'):
            return;
        query = build_query_scene()

    if ui_props.asset_type == 'HDR':
        if not hasattr(wm, 'blenderkit_HDR'):
            return;
        query = build_query_HDR()

    if ui_props.asset_type == 'MATERIAL':
        if not hasattr(wm, 'blenderkit_mat'):
            return;

        query = build_query_material()

    if ui_props.asset_type == 'TEXTURE':
        if not hasattr(wm, 'blenderkit_tex'):
            return;
        # props = scene.blenderkit_tex
        # query = build_query_texture()

    if ui_props.asset_type == 'BRUSH':
        if not hasattr(wm, 'blenderkit_brush'):
            return;
        query = build_query_brush()

    # crop long searches
    if query.get('query'):
        if len(query['query']) > 50:
            query['query'] = strip_accents(query['query'])

        if len(query['query']) > 150:
            idx = query['query'].find(' ', 142)
            query['query'] = query['query'][:idx]

    # it's possible get_next was requested more than once.
    # print(category,props.is_searching, get_next)
    # print(query)
    if props.is_searching and get_next == True:
        # print('return because of get next and searching is happening')
        return;

    if category != '':
        if utils.profile_is_validator() and user_preferences.categories_fix:
            query['category'] = category
        else:
            query['category_subtree'] = category

    if author_id != '':
        query['author_id'] = author_id

    elif props.own_only:
        # if user searches for [another] author, 'only my assets' is invalid. that's why in elif.
        profile = bpy.context.window_manager.get('bkit profile')
        if profile is not None:
            query['author_id'] = str(profile['user']['id'])

    # utils.p('searching')
    props.is_searching = True

    page_size = min(30, ui_props.wcount * user_preferences.max_assetbar_rows)

    params = {
        'scene_uuid': bpy.context.scene.get('uuid', None),
        'addon_version': version_checker.get_addon_version(),
        'api_key': user_preferences.api_key,
        'get_next': get_next,
        'free_first': props.free_only,
        'page_size': page_size,
    }

    orig_results = bpy.context.window_manager.get(f'bkit {ui_props.asset_type.lower()} search orig')
    if orig_results is not None and get_next:
        params['next'] = orig_results['next']
    add_search_process(query, params)
    tasks_queue.add_task((reports.add_report, ('BlenderKit searching....', 2)))

    props.report = 'BlenderKit searching....'


def update_filters():
    sprops = utils.get_search_props()
    ui_props = bpy.context.window_manager.blenderkitUI
    fcommon = sprops.own_only or \
              sprops.search_texture_resolution or \
              sprops.search_file_size or \
              sprops.search_procedural != 'BOTH' or \
              sprops.free_only or \
              sprops.quality_limit > 0

    if ui_props.asset_type == 'MODEL':
        sprops.use_filters = fcommon or \
                             sprops.search_style != 'ANY' or \
                             sprops.search_condition != 'UNSPECIFIED' or \
                             sprops.search_design_year or \
                             sprops.search_polycount
    elif ui_props.asset_type == 'MATERIAL':
        sprops.use_filters = fcommon
    elif ui_props.asset_type == 'HDR':
        sprops.use_filters = sprops.true_hdr


def search_update(self, context):
    utils.p('search updater')
    # if self.search_keywords != '':
    update_filters()
    ui_props = bpy.context.window_manager.blenderkitUI
    if ui_props.down_up != 'SEARCH':
        ui_props.down_up = 'SEARCH'

    # here we tweak the input if it comes form the clipboard. we need to get rid of asset type and set it in UI
    sprops = utils.get_search_props()
    instr = 'asset_base_id:'
    atstr = 'asset_type:'
    kwds = sprops.search_keywords
    idi = kwds.find(instr)
    ati = kwds.find(atstr)
    # if the asset type already isn't there it means this update function
    # was triggered by it's last iteration and needs to cancel
    if ati > -1:
        at = kwds[ati:].lower()
        # uncertain length of the remaining string -  find as better method to check the presence of asset type
        if at.find('model') > -1:
            ui_props.asset_type = 'MODEL'
        elif at.find('material') > -1:
            ui_props.asset_type = 'MATERIAL'
        elif at.find('brush') > -1:
            ui_props.asset_type = 'BRUSH'
        elif at.find('scene') > -1:
            ui_props.asset_type = 'SCENE'
        elif at.find('hdr') > -1:
            ui_props.asset_type = 'HDR'
        # now we trim the input copypaste by anything extra that is there,
        # this is also a way for this function to recognize that it already has parsed the clipboard
        # the search props can have changed and this needs to transfer the data to the other field
        # this complex behaviour is here for the case where the user needs to paste manually into blender?
        sprops = utils.get_search_props()
        sprops.search_keywords = kwds[:ati].rstrip()
        # return here since writing into search keywords triggers this update function once more.
        return

    # print('search update search')
    search()


# accented_string is of type 'unicode'
def strip_accents(s):
    return ''.join(c for c in unicodedata.normalize('NFD', s)
                   if unicodedata.category(c) != 'Mn')


class SearchOperator(Operator):
    """Tooltip"""
    bl_idname = "view3d.blenderkit_search"
    bl_label = "BlenderKit asset search"
    bl_description = "Search online for assets"
    bl_options = {'REGISTER', 'UNDO', 'INTERNAL'}

    esc: BoolProperty(name="Escape window",
                      description="Escape window right after start",
                      default=False,
                      options={'SKIP_SAVE'}
                      )

    own: BoolProperty(name="own assets only",
                      description="Find all own assets",
                      default=False,
                      options={'SKIP_SAVE'})

    category: StringProperty(
        name="category",
        description="search only subtree of this category",
        default="",
        options={'SKIP_SAVE'}
    )

    author_id: StringProperty(
        name="Author ID",
        description="Author ID - search only assets by this author",
        default="",
        options={'SKIP_SAVE'}
    )

    get_next: BoolProperty(name="next page",
                           description="get next page from previous search",
                           default=False,
                           options={'SKIP_SAVE'}
                           )

    keywords: StringProperty(
        name="Keywords",
        description="Keywords",
        default="",
        options={'SKIP_SAVE'}
    )

    # close_window: BoolProperty(name='Close window',
    #                            description='Try to close the window below mouse before download',
    #                            default=False)

    tooltip: bpy.props.StringProperty(default='Runs search and displays the asset bar at the same time')

    @classmethod
    def description(cls, context, properties):
        return properties.tooltip

    @classmethod
    def poll(cls, context):
        return True

    def execute(self, context):
        # TODO ; this should all get transferred to properties of the search operator, so sprops don't have to be fetched here at all.
        if self.esc:
            bpy.ops.view3d.close_popup_button('INVOKE_DEFAULT')
        sprops = utils.get_search_props()
        if self.author_id != '':
            sprops.search_keywords = ''
        if self.keywords != '':
            sprops.search_keywords = self.keywords

        search(category=self.category, get_next=self.get_next, author_id=self.author_id)
        # bpy.ops.view3d.blenderkit_asset_bar_widget()

        return {'FINISHED'}

    # def invoke(self, context, event):
    #     if self.close_window:
    #         context.window.cursor_warp(event.mouse_x, event.mouse_y - 100);
    #         context.area.tag_redraw()
    #
    #         context.window.cursor_warp(event.mouse_x, event.mouse_y);
    #     return self. execute(context)


class UrlOperator(Operator):
    """"""
    bl_idname = "wm.blenderkit_url"
    bl_label = ""
    bl_description = "Search online for assets"
    bl_options = {'REGISTER', 'UNDO', 'INTERNAL'}

    tooltip: bpy.props.StringProperty(default='Open a web page')
    url: bpy.props.StringProperty(default='Runs search and displays the asset bar at the same time')

    @classmethod
    def description(cls, context, properties):
        return properties.tooltip

    def execute(self, context):
        bpy.ops.wm.url_open(url=self.url)
        return {'FINISHED'}


class TooltipLabelOperator(Operator):
    """"""
    bl_idname = "wm.blenderkit_tooltip"
    bl_label = ""
    bl_description = "Empty operator to be able to create tooltips on labels in UI"
    bl_options = {'REGISTER', 'UNDO', 'INTERNAL'}

    tooltip: bpy.props.StringProperty(default='Open a web page')

    @classmethod
    def description(cls, context, properties):
        return properties.tooltip

    def execute(self, context):
        return {'FINISHED'}


classes = [
    SearchOperator,
    UrlOperator,
    TooltipLabelOperator
]


def register_search():
    bpy.app.handlers.load_post.append(scene_load)

    for c in classes:
        bpy.utils.register_class(c)

    user_preferences = bpy.context.preferences.addons['blenderkit'].preferences
    if user_preferences.use_timers and not bpy.app.background:
        bpy.app.timers.register(search_timer)

    categories.load_categories()


def unregister_search():
    bpy.app.handlers.load_post.remove(scene_load)

    for c in classes:
        bpy.utils.unregister_class(c)

    if bpy.app.timers.is_registered(search_timer):
        bpy.app.timers.unregister(search_timer)<|MERGE_RESOLUTION|>--- conflicted
+++ resolved
@@ -97,12 +97,9 @@
 Use 'A' key over the asset bar to search assets by the same author.
 Use semicolon - ; to hide or show the AssetBar.
 Support the authors by subscribing to Full plan.
-<<<<<<< HEAD
-=======
 Use the W key over the asset bar to open the Author's webpage.
 Use the R key for fast rating of assets.
 Use the X key to delete the asset from your hard drive.
->>>>>>> e66deab8
 """
 rtips = rtips_string.splitlines()
 
@@ -203,15 +200,9 @@
     categories.load_categories()
     if not bpy.app.timers.is_registered(refresh_token_timer) and not bpy.app.background:
         bpy.app.timers.register(refresh_token_timer, persistent=True, first_interval=36000)
-<<<<<<< HEAD
-    if utils.experimental_enabled() and not bpy.app.timers.is_registered(
-            refresh_notifications_timer) and not bpy.app.background:
-        bpy.app.timers.register(refresh_notifications_timer, persistent=True, first_interval=5)
-=======
     # if utils.experimental_enabled() and not bpy.app.timers.is_registered(
     #         refresh_notifications_timer) and not bpy.app.background:
     #     bpy.app.timers.register(refresh_notifications_timer, persistent=True, first_interval=5)
->>>>>>> e66deab8
 
     update_assets_data()
 
@@ -230,13 +221,8 @@
             get_profile()
         if bpy.context.window_manager.get('bkit_categories') is None:
             categories.fetch_categories_thread(api_key, force=False)
-<<<<<<< HEAD
-        all_notifications_count = comments_utils.count_all_notifications()
-        comments_utils.get_notifications_thread(api_key, all_count = all_notifications_count)
-=======
         # all_notifications_count = comments_utils.count_all_notifications()
         # comments_utils.get_notifications_thread(api_key, all_count = all_notifications_count)
->>>>>>> e66deab8
 
 first_time = True
 first_search_parsing = True
@@ -517,11 +503,8 @@
                 props.report = f"Found {wm['search results orig']['count']} results."
                 if len(wm['search results']) == 0:
                     tasks_queue.add_task((reports.add_report, ('No matching results found.',)))
-<<<<<<< HEAD
-=======
                 else:
                     tasks_queue.add_task((reports.add_report, (f"Found {wm['search results orig']['count']} results.",)))
->>>>>>> e66deab8
                 # undo push
                 # bpy.ops.wm.undo_push_context(message='Get BlenderKit search')
                 # show asset bar automatically, but only on first page - others are loaded also when asset bar is hidden.
