--- conflicted
+++ resolved
@@ -254,15 +254,9 @@
             trans = Matrix.Translation(dbone.rest_bone.head_local)
             itrans = Matrix.Translation(-dbone.rest_bone.head_local)
 
-<<<<<<< HEAD
-            if  dbone.parent:
+            if dbone.parent:
                 mat_final = dbone.parent.rest_arm_mat @ dbone.parent.pose_imat @ dbone.pose_mat @ dbone.rest_arm_imat
                 mat_final = itrans @ mat_final @ trans
-=======
-            if dbone.parent:
-                mat_final = dbone.parent.rest_arm_mat * dbone.parent.pose_imat * dbone.pose_mat * dbone.rest_arm_imat
-                mat_final = itrans * mat_final * trans
->>>>>>> f5fd8087
                 loc = mat_final.to_translation() + (dbone.rest_bone.head_local - dbone.parent.rest_bone.head_local)
             else:
                 mat_final = dbone.pose_mat @ dbone.rest_arm_imat
